"""
Diaphora, a diffing plugin for IDA
Copyright (c) 2015-2022, Joxean Koret

This program is free software: you can redistribute it and/or modify
it under the terms of the GNU Affero General Public License as
published by the Free Software Foundation, either version 3 of the
License, or (at your option) any later version.

This program is distributed in the hope that it will be useful,
but WITHOUT ANY WARRANTY; without even the implied warranty of
MERCHANTABILITY or FITNESS FOR A PARTICULAR PURPOSE.  See the
GNU Affero General Public License for more details.

You should have received a copy of the GNU Affero General Public License
along with this program.  If not, see <https://www.gnu.org/licenses/>.
"""

import os
import sys
import imp
import time
import json
import decimal
import difflib
import sqlite3
import traceback
import threading
from hashlib import md5

from idc import *
from idaapi import *
from idautils import *

import idaapi

idaapi.require("diaphora")

sys.path.append(os.path.join(os.path.dirname(__file__), "codecut"))
from codecut import lfa

from pygments import highlight
from pygments.lexers import NasmLexer, CppLexer, DiffLexer
from pygments.formatters import HtmlFormatter

from others.tarjan_sort import strongly_connected_components, robust_topological_sort

from jkutils.factor import primesbelow as primes
from jkutils.graph_hashes import CKoretKaramitasHash

try:
  from jkutils.IDAMagicStrings import get_source_strings
  has_get_source_strings = True
except:
  print("Error loading IDAMagicStrings.py: %s" % str(sys.exc_info()[1]))
  has_get_source_strings = False

from PyQt5 import QtWidgets

#-------------------------------------------------------------------------------
# Constants unexported in IDA Python
PRTYPE_SEMI = 0x0008

# Messages
MSG_RELAXED_RATIO_ENABLED = """AUTOHIDE DATABASE\n
Relaxed ratio calculations can be enabled. It will ignore many small
modifications to functions and will match more functions with higher ratios.
Enable this option if you're only interested in the new functionality. Disable
it for patch diffing if you're interested in small modifications (like buffer
sizes).

This is recommended for diffing big databases (more than 20,000 functions in the
database).

You can disable it by un-checking the 'Relaxed calculations of differences
ratios' option."""

MSG_FUNCTION_SUMMARIES_ONLY = """AUTOHIDE DATABASE\n
Do not export basic blocks or instructions will be enabled. It will not export
the information relative to basic blocks or instructions and 'Diff assembly in a
graph' will not be available.

This is automatically done for exporting huge databases with more than 100,000
functions. You can disable it by un-checking the 'Do not export basic blocks or
instructions' option."""

LITTLE_ORANGE = 0x026AFD

#-------------------------------------------------------------------------------
def log(message):
<<<<<<< HEAD
  msg("[Diaphora: %s] %s\n" % (time.asctime(), message))
=======
  msg("[diaphora][%s] %s\n" % (time.asctime(), message))
>>>>>>> ed9d0467

#-------------------------------------------------------------------------------
def log_refresh(msg, show=False, do_log=True):
  if show:
    show_wait_box(msg)
  else:
    replace_wait_box(msg)

  if user_cancelled():
    raise Exception("Cancelled")

  if do_log:
    log(msg)

#-------------------------------------------------------------------------------
def debug_refresh(msg, show=False):
  if os.getenv("DIAPHORA_DEBUG"):
    log(msg)

#-------------------------------------------------------------------------------
# TODO: FIX hack
diaphora.log = log
diaphora.log_refresh = log_refresh

#-------------------------------------------------------------------------------
g_bindiff = None
def show_choosers():
  global g_bindiff
  if g_bindiff is not None:
    g_bindiff.show_choosers(False)

#-------------------------------------------------------------------------------
def save_results():
  global g_bindiff
  if g_bindiff is not None:
    filename = ask_file(1, "*.diaphora", "Select the file to store diffing results")
    if filename is not None:
      g_bindiff.save_results(filename)

#-------------------------------------------------------------------------------
def load_and_import_all_results(filename, main_db, diff_db):
  tmp_diff = CIDABinDiff(":memory:")

  if(os.path.exists(filename) and os.path.exists(main_db) and os.path.exists(diff_db)):
    tmp_diff.load_and_import_all_results(filename, main_db, diff_db)

  idaapi.qexit(0)

#-------------------------------------------------------------------------------
def load_results():
  tmp_diff = CIDABinDiff(":memory:")
  filename = ask_file(0, "*.diaphora", "Select the file to load diffing results")
  if filename is not None:
    tmp_diff.load_results(filename)

#-------------------------------------------------------------------------------
def import_definitions():
  tmp_diff = diaphora.CIDABinDiff(":memory:")
  msg = "Select the file to import structures, unions and enumerations from"
  filename = ask_file(0, "*.sqlite", msg)
  if filename is not None:
    msg = "HIDECANCEL\nDo you really want to import all structures, unions and enumerations?"
    if ask_yn(1, msg) == 1:
      tmp_diff.import_definitions_only(filename)

#-------------------------------------------------------------------------------
def diaphora_decode(ea):
  ins = idaapi.insn_t()
  decoded_size = idaapi.decode_insn(ins, ea)
  return decoded_size, ins

#-------------------------------------------------------------------------------
class CHtmlViewer(PluginForm):
  def OnCreate(self, form):
    self.parent = self.FormToPyQtWidget(form)
    self.PopulateForm()

    self.browser = None
    self.layout = None
    return 1

  def PopulateForm(self):
    self.layout = QtWidgets.QVBoxLayout()
    self.browser = QtWidgets.QTextBrowser()
    self.browser.setLineWrapMode(QtWidgets.QTextEdit.FixedColumnWidth)
    self.browser.setLineWrapColumnOrWidth(150)
    self.browser.setHtml(self.text)
    self.browser.setReadOnly(True)
    self.layout.addWidget(self.browser)
    self.parent.setLayout(self.layout)

  def Show(self, text, title):
    self.text = text
    return PluginForm.Show(self, title)

#-------------------------------------------------------------------------------
class CBasicChooser(Choose):
  def __init__(self, title):
      Choose.__init__(
          self,
          title,
          [ ["Id",   10 | Choose.CHCOL_PLAIN] ,
            ["Name", 30 | Choose.CHCOL_PLAIN] ])
      self.items = []

  def OnGetSize(self):
      return len(self.items)

  def OnGetLine(self, n):
      return self.items[n]

#-------------------------------------------------------------------------------
# Hex-Rays finally removed AddCommand(). Now, instead of a 1 line call, we need
# 2 classes...
class command_handler_t(ida_kernwin.action_handler_t):
  def __init__(self, obj, cmd_id, num_args = 2):
    self.obj = obj
    self.cmd_id = cmd_id
    self.num_args = num_args
    ida_kernwin.action_handler_t.__init__(self)

  def activate(self, ctx):
    if self.num_args == 1:
      return self.obj.OnCommand(self.cmd_id)
    if len(self.obj.selected_items) == 0:
      sel = 0
    else:
      sel = self.obj.selected_items[0]
    return self.obj.OnCommand(sel, self.cmd_id)

  def update(self, ctx):
    return idaapi.AST_ENABLE_ALWAYS

#-------------------------------------------------------------------------------
# Support for the removed AddCommand() API
class CDiaphoraChooser(diaphora.CChooser, Choose):
  def __init__(self, title, bindiff, show_commands = True):
    diaphora.CChooser.__init__(self, title, bindiff, show_commands)
    self.actions = []

  def AddCommand(self, menu_name, shortcut=None):
    if menu_name is not None:
      action_name = "Diaphora:%s" % menu_name.replace(" ", "")
    else:
      action_name = None
    self.actions.append([len(self.actions), action_name, menu_name, shortcut])
    return len(self.actions)-1

  def OnPopup(self, form, popup_handle):
    for num, action_name, menu_name, shortcut in self.actions:
      if menu_name is None:
        ida_kernwin.attach_action_to_popup(form, popup_handle, None)
      else:
        handler = command_handler_t(self, num, 2)
        desc = ida_kernwin.action_desc_t(action_name, menu_name, handler, shortcut)
        ida_kernwin.attach_dynamic_action_to_popup(form, popup_handle, desc)

#-------------------------------------------------------------------------------
class CIDAChooser(CDiaphoraChooser):

  def __init__(self, title, bindiff, show_commands=True):
    CDiaphoraChooser  .__init__(self, title, bindiff, show_commands)
    if title.startswith("Unmatched in"):
      Choose.__init__(self, title, [ ["Line", 8], ["Address", 8], ["Name", 20] ], Choose.CH_MULTI)
    else:
      columns = [ ["Line", 8], ["Address", 8], ["Name", 20], ["Address 2", 8],
                  ["Name 2", 20], ["Ratio", 5], ["BBlocks 1", 5], ["BBlocks 2", 5],
                  ["Description", 30]
                ]
      Choose.__init__(self, title, columns, Choose.CH_MULTI)

  def OnSelectLine(self, n):
    item = self.items[n[0]]
    if self.primary:
      try:
        jump_ea = int(item[1], 16)
        # Only jump for valid addresses
        if is_mapped(jump_ea):
          jumpto(jump_ea)
      except:
        print("OnSelectLine", sys.exc_info()[1])
    else:
      self.bindiff.show_asm(self.items[n[0]], self.primary)

  def OnGetLine(self, n):
    try:
      return self.items[n]
    except:
      print("OnGetLine", sys.exc_info()[1])

  def OnGetSize(self):
    return len(self.items)

  def OnDeleteLine(self, items):
    for n in sorted(items, reverse=True):
      if n >= 0:
        def getItem(index):
          try:
            return self.items[n][index]
          except IndexError:
            return None
        
        name1 = getItem(2)
        name2 = getItem(4)

        del self.items[n]
        
        if name1 in self.bindiff.matched1:
          self.bindiff.matched1.remove(name1)
        if name2 in self.bindiff.matched2:
          self.bindiff.matched2.remove(name2)

    return [Choose.ALL_CHANGED] + items

  def show(self, force=False):
    if self.show_commands:
      self.items = sorted(self.items, key=lambda x: decimal.Decimal(x[5]), reverse=True)

    t = self.Show()
    if t < 0:
      return False

    if self.show_commands and (self.cmd_diff_asm is None or force):
      # create aditional actions handlers
      self.cmd_rediff = self.AddCommand("Diff again")
      self.cmd_save_results = self.AddCommand("Save results")
      self.cmd_add_manual_match = self.AddCommand("Add manual match")
      self.AddCommand(None)
      self.cmd_diff_asm = self.AddCommand("Diff assembly")
      self.cmd_diff_c = self.AddCommand("Diff pseudo-code")
      self.cmd_diff_graph = self.AddCommand("Diff assembly in a graph")
      self.cmd_diff_external = self.AddCommand("Diff using an external tool")
      self.cmd_diff_c_patch = self.AddCommand("Show pseudo-code patch")
      self.AddCommand(None)
      self.cmd_import_selected = self.AddCommand("Import selected", "Ctrl+Alt+i")
      self.cmd_import_selected_auto = self.AddCommand("Import selected sub_*")
      self.cmd_import_all = self.AddCommand("Import *all* functions")
      self.cmd_import_all_funcs = self.AddCommand("Import *all* data for sub_* functions")
      self.AddCommand(None)
      self.cmd_highlight_functions = self.AddCommand("Highlight matches")
      self.cmd_unhighlight_functions = self.AddCommand("Unhighlight matches")
    elif not self.show_commands and (self.cmd_show_asm is None or force):
      self.cmd_show_asm = self.AddCommand("Show assembly")
      self.cmd_show_pseudo = self.AddCommand("Show pseudo-code")

    return True

  def OnCommand(self, n, cmd_id):
    # Aditional right-click-menu commands handles
    if cmd_id == self.cmd_show_asm:
      self.bindiff.show_asm(self.items[n], self.primary)
    elif cmd_id == self.cmd_show_pseudo:
      self.bindiff.show_pseudo(self.items[n], self.primary)
    elif cmd_id == self.cmd_import_all:
      if ask_yn(1, "HIDECANCEL\nDo you really want to import all matched functions, comments, prototypes and definitions?") == 1:
        self.bindiff.import_all(self.items)
    elif cmd_id == self.cmd_import_all_funcs:
      if ask_yn(1, "HIDECANCEL\nDo you really want to import all IDA named matched functions, comments, prototypes and definitions?") == 1:
        self.bindiff.import_all_auto(self.items)
    elif cmd_id == self.cmd_import_selected or cmd_id == self.cmd_import_selected_auto:
      if len(self.selected_items) <= 1:
        self.bindiff.import_one(self.items[n])
      else:
        if ask_yn(1, "HIDECANCEL\nDo you really want to import all selected IDA named matched functions, comments, prototypes and definitions?") == 1:
          self.bindiff.import_selected(self.items, self.selected_items, cmd_id == self.cmd_import_selected_auto)
    elif cmd_id == self.cmd_diff_c:
      self.bindiff.show_pseudo_diff(self.items[n])
    elif cmd_id == self.cmd_diff_c_patch:
      self.bindiff.show_pseudo_diff(self.items[n], html=False)
    elif cmd_id == self.cmd_diff_asm:
      self.bindiff.show_asm_diff(self.items[n])
    elif cmd_id == self.cmd_highlight_functions:
      if ask_yn(1, "HIDECANCEL\nDo you want to change the background color of each matched function?") == 1:
        color = self.get_color()
        for item in self.items:
          ea = int(item[1], 16)
          if not set_color(ea, CIC_FUNC, color):
            print("Error setting color for %x" % ea)
        self.Refresh()
    elif cmd_id == self.cmd_unhighlight_functions:
      for item in self.items:
        ea = int(item[1], 16)
        if not set_color(ea, CIC_FUNC, 0xFFFFFF):
          print("Error setting color for %x" % ea)
      self.Refresh()
    elif cmd_id == self.cmd_diff_graph:
      item = self.items[n]
      ea1 = int(item[1], 16)
      name1 = item[2]
      ea2 = int(item[3], 16)
      name2 = item[4]
      log("Diff graph for 0x%x - 0x%x" % (ea1, ea2))
      self.bindiff.graph_diff(ea1, name1, ea2, name2)
    elif cmd_id == self.cmd_save_results:
      filename = ask_file(1, "*.diaphora", "Select the file to store diffing results")
      if filename is not None:
        self.bindiff.save_results(filename)
    elif cmd_id == self.cmd_add_manual_match:
      self.add_manual_match()
    elif cmd_id == self.cmd_rediff:
      self.bindiff.db.execute("detach diff")
      timeraction_t(self.bindiff.re_diff, None, 1000)
    elif cmd_id == self.cmd_diff_external:
      self.bindiff.diff_external(self.items[n])

    return True

  def get_diff_functions(self):
    cur = self.bindiff.db_cursor()
    cur.execute("select cast(id as text), name from diff.functions order by id")
    rows = list(cur.fetchall())
    rows = list(map(list, rows))
    cur.close()

    return rows

  def add_manual_match(self):
    f = choose_func("Select a function from the current database...", 0)
    if f is not None:
      diff_chooser = CBasicChooser("Select a function from the external database...")
      diff_funcs = self.get_diff_functions()
      diff_chooser.items = diff_funcs
      ret = diff_chooser.Show(modal=True)
      if ret > -1:
        name1 = get_func_name(f.start_ea)
        name2 = diff_funcs[ret][1]

        if name1 in self.bindiff.matched1 or name2 in self.bindiff.matched2:
          line = "Either the local function %s or the foreign function %s are already matched.\n" + \
                 "Please remove the previously assigned match before adding a manual match."
          warning(line % (repr(name1), repr(name2)))
        else:
          log("Adding manual match between %s and %s" % (name1, name2))
          sql = """ select distinct f.address ea, f.name name1, df.address ea2, df.name name2,
                           'Manual Match' description,
                           f.pseudocode pseudo1, df.pseudocode pseudo2,
                           f.assembly asm1, df.assembly asm2,
                           f.pseudocode_primes pseudo_primes1, df.pseudocode_primes pseudo_primes2,
                           f.nodes bb1, df.nodes bb2,
                           cast(f.md_index as real) md1, cast(df.md_index as real) md2
                      from functions f,
                           diff.functions df
                     where f.name = %s
                       and df.name = %s""" % (repr(name1), repr(name2))
          self.bindiff.add_matches_from_query_ratio(sql, self.bindiff.best_chooser, self.bindiff.partial_chooser)
          for chooser in [self.bindiff.best_chooser, self.bindiff.partial_chooser, self.bindiff.unreliable_chooser]:
            chooser.Refresh()

  def OnSelectionChange(self, sel_list):
    self.selected_items = sel_list

  def seems_false_positive(self, item):
    name1 = item[2]
    name2 = item[4]

    name1 = name1.rstrip("_0")
    name2 = name2.rstrip("_0")

    if not name1.startswith("sub_") and not name2.startswith("sub_"):
      if name1 != name2:
        if name2.find(name1) == -1 and not name1.find(name2) == -1:
          return True

    return False

  def OnGetLineAttr(self, n):
    if not self.title.startswith("Unmatched"):
      item = self.items[n]
      ratio = float(item[5])
      if self.seems_false_positive(item):
        return [LITTLE_ORANGE, 0]
      else:
        red = int(164 * (1 - ratio))
        green = int(128 * ratio)
        blue = int(255 * (1 - ratio))
        color = int("0x%02x%02x%02x" % (blue, green, red), 16)
      return [color, 0]
    return [0xFFFFFF, 0]

#-------------------------------------------------------------------------------
class CBinDiffExporterSetup(Form):
  def __init__(self):
    s = r"""Diaphora
  Please select the path to the SQLite database to save the current IDA database and the path of the SQLite database to diff against.
  If no SQLite diff database is selected, it will just export the current IDA database to SQLite format. Leave the 2nd field empty if you are
  exporting the first database.

  SQLite databases:                                                                                                                                     Export filter limits:
  <#Select a file to export the current IDA database to SQLite format#Export IDA database to SQLite  :{iFileSave}> <#Minimum address to find functions to export#From address:{iMinEA}>
  <#Select the SQLite database to diff against                       #SQLite database to diff against:{iFileOpen}> <#Maximum address to find functions to export#To address  :{iMaxEA}>

  <Use the decompiler if available:{rUseDecompiler}>
  <Do not export library and thunk functions:{rExcludeLibraryThunk}>
  <#Enable if you want neither sub_* functions nor library functions to be exported#Export only non-IDA generated functions:{rNonIdaSubs}>
  <#Export only function summaries, not all instructions. Showing differences in a graph between functions will not be available.#Do not export instructions and basic blocks:{rFuncSummariesOnly}>
  <Use probably unreliable methods:{rUnreliable}>
  <Recommended to disable with databases with more than 5.000 functions#Use slow heuristics:{rSlowHeuristics}>
  <#Enable this option if you aren't interested in small changes#Relaxed calculations of differences ratios:{rRelaxRatio}>
  <Use experimental heuristics:{rExperimental}>
  <#Enable this option to ignore sub_* names for the 'Same name' heuristic.#Ignore automatically generated names:{rIgnoreSubNames}>
  <#Enable this option to ignore all function names for the 'Same name' heuristic.#Ignore all function names:{rIgnoreAllNames}>
  <#Enable this option to ignore thunk functions, nullsubs, etc....#Ignore small functions:{rIgnoreSmallFunctions}>{cGroup1}>

  Project specific rules:
  <#Select the project specific Python script rules#Python script:{iProjectSpecificRules}>

  NOTE: Don't select IDA database files (.IDB, .I64) as only SQLite databases are considered.
"""
    args = {'iFileSave': Form.FileInput(save=True, swidth=40, hlp="SQLite database (*.sqlite)"),
            'iFileOpen': Form.FileInput(open=True, swidth=40, hlp="SQLite database (*.sqlite)"),
            'iMinEA':    Form.NumericInput(tp=Form.FT_HEX, swidth=22),
            'iMaxEA':    Form.NumericInput(tp=Form.FT_HEX, swidth=22),
            'cGroup1'  : Form.ChkGroupControl(("rUseDecompiler",
                                               "rExcludeLibraryThunk",
                                               "rUnreliable",
                                               "rNonIdaSubs",
                                               "rSlowHeuristics",
                                               "rRelaxRatio",
                                               "rExperimental",
                                               "rFuncSummariesOnly",
                                               "rIgnoreSubNames",
                                               "rIgnoreAllNames",
                                               "rIgnoreSmallFunctions")),
            'iProjectSpecificRules' : Form.FileInput(open=True, hlp="Python scripts (*.py)")}

    Form.__init__(self, s, args)

  def set_options(self, opts):
    if opts.file_out is not None:
      self.iFileSave.value = opts.file_out
    if opts.file_in is not None:
      self.iFileOpen.value = opts.file_in
    if opts.project_script is not None:
      self.iProjectSpecificRules.value = opts.project_script

    self.rUseDecompiler.checked = opts.use_decompiler
    self.rExcludeLibraryThunk.checked = opts.exclude_library_thunk
    self.rUnreliable.checked = opts.unreliable
    self.rSlowHeuristics.checked = opts.slow
    self.rRelaxRatio.checked = opts.relax
    self.rExperimental.checked = opts.experimental
    self.iMinEA.value = opts.min_ea
    self.iMaxEA.value = opts.max_ea
    self.rNonIdaSubs.checked = not opts.ida_subs
    self.rIgnoreSubNames.checked = opts.ignore_sub_names
    self.rIgnoreAllNames.checked = opts.ignore_all_names
    self.rIgnoreSmallFunctions.checked = opts.ignore_small_functions
    self.rFuncSummariesOnly.checked = opts.func_summaries_only

  def get_options(self):
    opts = dict(
      file_out = self.iFileSave.value,
      file_in  = self.iFileOpen.value,
      use_decompiler = self.rUseDecompiler.checked,
      exclude_library_thunk = self.rExcludeLibraryThunk.checked,
      unreliable = self.rUnreliable.checked,
      slow = self.rSlowHeuristics.checked,
      relax = self.rRelaxRatio.checked,
      experimental = self.rExperimental.checked,
      min_ea = self.iMinEA.value,
      max_ea = self.iMaxEA.value,
      ida_subs = self.rNonIdaSubs.checked == False,
      ignore_sub_names = self.rIgnoreSubNames.checked,
      ignore_all_names = self.rIgnoreAllNames.checked,
      ignore_small_functions = self.rIgnoreSmallFunctions.checked,
      func_summaries_only = self.rFuncSummariesOnly.checked,
      project_script = self.iProjectSpecificRules.value
    )
    return BinDiffOptions(**opts)

#-------------------------------------------------------------------------------
class timeraction_t(object):
  def __init__(self, func, args, interval):
    self.func = func
    self.args = args
    self.interval = interval
    self.obj = idaapi.register_timer(self.interval, self)
    if self.obj is None:
      raise RuntimeError("Failed to register timer")

  def __call__(self):
    if self.args is not None:
      self.func(self.args)
    else:
      self.func()
    return -1

#-------------------------------------------------------------------------------
class uitimercallback_t(object):
  def __init__(self, g, interval):
    self.interval = interval
    self.obj = idaapi.register_timer(self.interval, self)
    if self.obj is None:
      raise RuntimeError("Failed to register timer")
    self.g = g

  def __call__(self):
    f = find_widget(self.g._title)
    activate_widget(f, 1)
    process_ui_action("GraphZoomFit", 0)
    return -1

#-------------------------------------------------------------------------------
class CDiffGraphViewer(GraphViewer):
  def __init__(self, title, g, colours):
    try:
      GraphViewer.__init__(self, title, False)
      self.graph = g[0]
      self.relations = g[1]
      self.nodes = {}
      self.colours = colours
    except:
      warning("CDiffGraphViewer: OnInit!!! " + str(sys.exc_info()[1]))

  def OnRefresh(self):
    try:
      self.Clear()
      self.nodes = {}

      for key in self.graph:
        self.nodes[key] = self.AddNode([key, self.graph[key]])

      for key in self.relations:
        if key not in self.nodes:
          self.nodes[key] = self.AddNode([key, [[0, 0, ""]]])
        parent_node = self.nodes[key]
        for child in self.relations[key]:
          if child not in self.nodes:
            self.nodes[child] = self.AddNode([child, [[0, 0, ""]]])
          child_node = self.nodes[child]
          self.AddEdge(parent_node, child_node)

      return True
    except:
      print("GraphViewer Error:", sys.exc_info()[1])
      return True

  def OnGetText(self, node_id):
    try:
      ea, rows = self[node_id]
      if ea in self.colours:
        colour = self.colours[ea]
      else:
        colour = 0xFFFFFF
      ret = []
      for row in rows:
        ret.append(row[2])
      label = "\n".join(ret)
      return (label, colour)
    except:
      print("GraphViewer.OnGetText:", sys.exc_info()[1])
      return ("ERROR", 0x000000)

  def Show(self):
    return GraphViewer.Show(self)

#-------------------------------------------------------------------------------
class CIdaMenuHandlerShowChoosers(idaapi.action_handler_t):
  def __init__(self):
    idaapi.action_handler_t.__init__(self)

  def activate(self, ctx):
    show_choosers()
    return 1

  def update(self, ctx):
    return idaapi.AST_ENABLE_ALWAYS

#-------------------------------------------------------------------------------
class CIdaMenuHandlerSaveResults(idaapi.action_handler_t):
  def __init__(self):
    idaapi.action_handler_t.__init__(self)

  def activate(self, ctx):
    save_results()
    return 1

  def update(self, ctx):
    return idaapi.AST_ENABLE_ALWAYS

#-------------------------------------------------------------------------------
class CIdaMenuHandlerLoadResults(idaapi.action_handler_t):
  def __init__(self):
    idaapi.action_handler_t.__init__(self)

  def activate(self, ctx):
    load_results()
    return 1

  def update(self, ctx):
    return idaapi.AST_ENABLE_ALWAYS

#-------------------------------------------------------------------------------
class CExternalDiffingDialog(Form):
  """Simple Form to test multilinetext and combo box controls"""
  def __init__(self):
      Form.__init__(self, r"""STARTITEM 0
BUTTON YES* Diff Pseudo-code
BUTTON NO Diff Assembler
External Diffing Tool
<#Hint1#Enter command line:{iStrCommand}>
""", {
      'iStrCommand': Form.StringInput(),
    })

#-------------------------------------------------------------------------------
class CIDABinDiff(diaphora.CBinDiff):
  def __init__(self, db_name):
    diaphora.CBinDiff.__init__(self, db_name, chooser=CIDAChooser)
    self.decompiler_available = True
    self.names = dict(Names())
    self.min_ea = get_inf_attr(INF_MIN_EA)
    self.max_ea = get_inf_attr(INF_MAX_EA)

    self.project_script = None
    self.hooks = None

  def load_hooks(self):
    if self.project_script is None or self.project_script == "":
      return True

    try:
      log("Loading project specific Python script %s" % self.project_script)
      module = imp.load_source("diaphora_hooks", self.project_script)
    except:
      print("Error loading project specific Python script: %s" % str(sys.exc_info()[1]))
      return False

    if module is None:
      # How can it be?
      return False

    keys = dir(module)
    if 'HOOKS' not in keys:
      log("Error: The project specific script doesn't export the HOOKS dictionary")
      return False

    hooks = module.HOOKS
    if 'DiaphoraHooks' not in hooks:
      log("Error: The project specific script exports the HOOK dictionary but it doesn't contain a 'DiaphoraHooks' entry.")
      return False

    hook_class = hooks["DiaphoraHooks"]
    self.hooks = hook_class(self)

    return True

  def refresh(self):
    idaapi.request_refresh(0xFFFFFFFF)

  def show_choosers(self, force=False):
    if len(self.best_chooser.items) > 0:
      self.best_chooser.show(force)

    if len(self.partial_chooser.items) > 0:
      self.partial_chooser.show(force)

    if self.unreliable_chooser is not None and len(self.unreliable_chooser.items) > 0:
      self.unreliable_chooser.show(force)
    if self.unmatched_primary is not None and len(self.unmatched_primary.items) > 0:
      self.unmatched_primary.show(force)
    if self.unmatched_second is not None and len(self.unmatched_second.items) > 0:
      self.unmatched_second.show(force)

  def diff(self, db):
    if user_cancelled():
      return None

    res = diaphora.CBinDiff.diff(self, db)
    if res:
      # And, finally, show the list of best and partial matches and
      # register the hotkey for re-opening results
      self.show_choosers()
      self.register_menu()
    hide_wait_box()
    return res

  def get_last_crash_func(self):
    sql = "select address from functions order by id desc limit 1"
    cur = self.db_cursor()
    cur.execute(sql)

    row = cur.fetchone()
    if not row:
      return None

    address = int(row[0])
    cur.close()

    return address

  def recalculate_primes(self):
    sql = "select primes_value from functions"

    callgraph_primes = 1
    callgraph_all_primes = {}

    cur = self.db_cursor()
    cur.execute(sql)
    for row in cur.fetchall():
      ret = row[0]
      callgraph_primes *= decimal.Decimal(row[0])
      try:
        callgraph_all_primes[ret] += 1
      except KeyError:
        callgraph_all_primes[ret] = 1

    cur.close()
    return callgraph_primes, callgraph_all_primes

  def do_export(self, crashed_before = False):
    callgraph_primes = 1
    callgraph_all_primes = {}
    func_list = list(Functions(self.min_ea, self.max_ea))
    total_funcs = len(func_list)
    t = time.monotonic()

    if crashed_before:
      start_func = self.get_last_crash_func()
      if start_func is None:
        warning("Diaphora cannot resume the previous crashed session, the export process will start from scratch.")
        crashed_before = False
      else:
        callgraph_primes, callgraph_all_primes = self.recalculate_primes()

    self.db.commit()
    self.db.execute("PRAGMA synchronous = OFF")
    self.db.execute("PRAGMA journal_mode = MEMORY")
    self.db.execute("BEGIN transaction")
    i = 0
    self._funcs_cache = {}
    for func in func_list:
      if user_cancelled():
        raise Exception("Canceled.")

      i += 1
      if (total_funcs >= 100) and i % (int(total_funcs/100)) == 0 or i == 1:
        line = "Exported %d function(s) out of %d total.\nElapsed %d:%02d:%02d second(s), remaining time ~%d:%02d:%02d"
        elapsed = time.monotonic() - t
        remaining = (elapsed / i) * (total_funcs - i)

        m, s = divmod(remaining, 60)
        h, m = divmod(m, 60)
        m_elapsed, s_elapsed = divmod(elapsed, 60)
        h_elapsed, m_elapsed = divmod(m_elapsed, 60)
        replace_wait_box(line % (i, total_funcs, h_elapsed, m_elapsed, s_elapsed, h, m, s))

      if crashed_before:
        rva = func - self.get_base_address()
        if rva != start_func:
          continue

        # When we get to the last function that was previously exported, switch
        # off the 'crash' flag and continue with the next row.
        crashed_before = False
        continue

      props = self.read_function(func)
      if props == False:
        continue

      ret = props[11]
      callgraph_primes *= decimal.Decimal(ret)
      try:
        callgraph_all_primes[ret] += 1
      except KeyError:
        callgraph_all_primes[ret] = 1
      self.save_function(props)

      # Try to fix bug #30 and, also, try to speed up operations as
      # doing a commit every 10 functions, as before, is overkill.
      if total_funcs > 5000 and i % (total_funcs/10) == 0:
        self.db.commit()
        self.db.execute("PRAGMA synchronous = OFF")
        self.db.execute("PRAGMA journal_mode = MEMORY")
        self.db.execute("BEGIN transaction")

    md5sum = GetInputFileMD5()
    self.save_callgraph(str(callgraph_primes), json.dumps(callgraph_all_primes), md5sum)
    self.export_structures()
    self.export_til()
    self.save_compilation_units()

    log_refresh("Creating indexes...")
    self.create_indexes()

  def export(self):
    if self.project_script is not None:
      if not self.load_hooks():
        return False

    crashed_before = False
    crash_file = "%s-crash" % self.db_name
    if os.path.exists(crash_file):
      log("Resuming a previously crashed session...")
      crashed_before = True

    log("Creating crash file %s..." % crash_file)
    with open(crash_file, "wb") as f:
      f.close()

    try:
      show_wait_box("Exporting database")
      try:
        self.do_export(crashed_before)
      except:
        if self.hooks is not None:
          if 'on_export_crash' in dir(self.hooks):
            ret = self.hooks.on_export_crash()
            if not ret:
              raise
    finally:
      hide_wait_box()

    self.db.commit()
    log("Removing crash file %s-crash..." % self.db_name)
    os.remove("%s-crash" % self.db_name)

    cur = self.db_cursor()
    cur.execute("analyze")
    cur.close()

    self.db_close()

  def import_til(self):
    log("Importing type libraries...")
    cur = self.db_cursor()
    sql = "select name from diff.program_data where type = 'til'"
    cur.execute(sql)
    for row in cur.fetchall():
      til = row["name"]
      if type(til) is bytes:
        til = til.decode("utf-8")

      try:
        add_default_til(til)
      except:
        log("Error loading til %s: %s" % (row["name"], str(sys.exc_info()[1])))
    cur.close()
    auto_wait()

  def import_definitions(self):
    cur = self.db_cursor()
    sql = "select type, name, value from diff.program_data where type in ('structure', 'struct', 'enum')"
    cur.execute(sql)
    rows = diaphora.result_iter(cur)

    new_rows = set()
    for row in rows:
      if row["name"] is None:
        continue

      the_name = row["name"].split(" ")[0]
      if get_struc_id(the_name) == BADADDR:
        type_name = "struct"
        if row["type"] == "enum":
          type_name = "enum"
        elif row["type"] == "union":
          type_name = "union"

        new_rows.add(row)
        line = "%s %s;" % (type_name, row["name"])
        try:
          ret = idc.parse_decls(line)
          if ret != 0:
            pass
        except:
          log("Error importing type: %s" % str(sys.exc_info()[1]))

    for _ in range(10):
      for row in new_rows:
        if row["name"] is None:
          continue

        the_name = row["name"].split(" ")[0]
        if get_struc_id(the_name) == BADADDR and get_struc_id(row["name"]) == BADADDR:
          definition = self.get_valid_definition(row["value"])
          ret = idc.parse_decls(definition) # Remove the "idc." to reproduce some strange behaviour
          if ret != 0:
            pass

    cur.close()
    auto_wait()

  def reinit(self, main_db, diff_db, create_choosers=True):
    log("Main database '%s'." % main_db)
    log("Diff database '%s'." % diff_db)

    self.__init__(main_db)
    self.attach_database(diff_db)
    self.last_diff_db = diff_db

    if create_choosers:
      self.create_choosers()

  def import_definitions_only(self, filename):
    self.reinit(":memory:", filename)
    self.import_til()
    self.import_definitions()

  def generate_asm_diff(self, ea1, ea2, error_func=log):
    cur = self.db_cursor()
    sql = """select *
               from (
             select prototype, assembly, name, 1
               from functions
              where address = ?
                and assembly is not null
       union select prototype, assembly, name, 2
               from diff.functions
              where address = ?
                and assembly is not null)
              order by 4 asc"""
    ea1 = str(int(ea1, 16))
    ea2 = str(int(ea2, 16))
    cur.execute(sql, (ea1, ea2))
    rows = cur.fetchall()
    res = None
    if len(rows) != 2:
      error_func("Sorry, there is no assembly available for either the first or the second database.")
    else:
      row1 = rows[0]
      row2 = rows[1]

      html_diff = CHtmlDiff()
      asm1 = self.prettify_asm(row1["assembly"])
      asm2 = self.prettify_asm(row2["assembly"])
      buf1 = "%s proc near\n%s\n%s endp" % (row1["name"], asm1, row1["name"])
      buf2 = "%s proc near\n%s\n%s endp" % (row2["name"], asm2, row2["name"])

      fmt = HtmlFormatter()
      fmt.noclasses = True
      fmt.linenos = False
      fmt.nobackground = True
      src = html_diff.make_file(buf1.split("\n"), buf2.split("\n"), fmt, NasmLexer())

      title = "Diff assembler %s - %s" % (row1["name"], row2["name"])
      res = (src, title)

    cur.close()
    return res

  def show_asm_diff(self, item):
    res = self.generate_asm_diff(item[1], item[3], error_func=warning)
    if res:
      (src, title) = res
      cdiffer = CHtmlViewer()
      cdiffer.Show(src, title)

  def save_asm_diff(self, ea1, ea2, filename):
    res = self.generate_asm_diff(ea1, ea2)
    if res:
      (src, _) = res
      open(filename, "w").write(src)

  def import_one(self, item):
    ret = ask_yn(1, "AUTOHIDE DATABASE\nDo you want to import all the type libraries, structs and enumerations?")

    if ret == 1:
      # Import all the type libraries from the diff database
      self.import_til()
      # Import all the struct and enum definitions
      self.import_definitions()
    elif ret == -1:
      return

    # Import just the selected item
    ea1 = str(int(item[1], 16))
    ea2 = str(int(item[3], 16))
    self.do_import_one(ea1, ea2, True)

    new_func = self.read_function(str(ea1))
    self.delete_function(ea1)
    self.save_function(new_func)
    self.db.commit()

    self.update_choosers()

  def show_asm(self, item, primary):
    cur = self.db_cursor()
    if primary:
      db = "main"
    else:
      db = "diff"
    ea = str(int(item[1], 16))
    sql = "select prototype, assembly, name from %s.functions where address = ?"
    sql = sql % db
    cur.execute(sql, (ea, ))
    row = cur.fetchone()
    if row is None:
      warning("Sorry, there is no assembly available for the selected function.")
    else:
      fmt = HtmlFormatter()
      fmt.noclasses = True
      fmt.linenos = True
      asm = self.prettify_asm(row["assembly"])
      final_asm = "; %s\n%s proc near\n%s\n%s endp\n"
      final_asm = final_asm % (row["prototype"], row["name"], asm, row["name"])
      src = highlight(final_asm, NasmLexer(), fmt)
      title = "Assembly for %s" % row["name"]
      cdiffer = CHtmlViewer()
      cdiffer.Show(src, title)
    cur.close()

  def show_pseudo(self, item, primary):
    cur = self.db_cursor()
    if primary:
      db = "main"
    else:
      db = "diff"
    ea = str(int(item[1], 16))
    sql = "select prototype, pseudocode, name from %s.functions where address = ?"
    sql = sql % db
    cur.execute(sql, (str(ea), ))
    row = cur.fetchone()
    if row is None or row["prototype"] is None or row["pseudocode"] is None:
      warning("Sorry, there is no pseudo-code available for the selected function.")
    else:
      fmt = HtmlFormatter()
      fmt.noclasses = True
      fmt.linenos = True
      func = "%s\n%s" % (row["prototype"], row["pseudocode"])
      src = highlight(func, CppLexer(), fmt)
      title = "Pseudo-code for %s" % row["name"]
      cdiffer = CHtmlViewer()
      cdiffer.Show(src, title)
    cur.close()

  def generate_pseudo_diff(self, ea1, ea2, html = True, error_func=log):
    cur = self.db_cursor()
    sql = """select *
               from (
             select prototype, pseudocode, name, 1
               from functions
              where address = ?
                and pseudocode is not null
       union select prototype, pseudocode, name, 2
               from diff.functions
              where address = ?
                and pseudocode is not null)
              order by 4 asc"""
    ea1 = str(int(ea1, 16))
    ea2 = str(int(ea2, 16))
    cur.execute(sql, (ea1, ea2))
    rows = cur.fetchall()
    res = None
    if len(rows) != 2:
      error_func("Sorry, there is no pseudo-code available for either the first or the second database.")
    else:
      row1 = rows[0]
      row2 = rows[1]

      html_diff = CHtmlDiff()
      proto1 = self.decompile_and_get(int(ea1))
      if proto1:
        buf1 = proto1 + "\n" + "\n".join(self.pseudo[int(ea1)])
      else:
        log("warning: cannot retrieve the current pseudo-code for the function, using the previously saved one...")
        buf1 = row1["prototype"] + "\n" + row1["pseudocode"]
      buf2 = row2["prototype"] + "\n" + row2["pseudocode"]

      if buf1 == buf2:
        error_func("Both pseudo-codes are equal.")

      fmt = HtmlFormatter()
      fmt.noclasses = True
      fmt.linenos = False
      fmt.nobackground = True
      if not html:
        uni_diff = difflib.unified_diff(buf1.split("\n"), buf2.split("\n"))
        tmp = []
        for line in uni_diff:
          tmp.append(line.strip("\n"))
        tmp = tmp[2:]
        buf = "\n".join(tmp)

        src = highlight(buf, DiffLexer(), fmt)
      else:
        src = html_diff.make_file(buf1.split("\n"), buf2.split("\n"), fmt, CppLexer())

      title = "Diff pseudo-code %s - %s" % (row1["name"], row2["name"])
      res = (src, title)

    cur.close()
    return res

<<<<<<< HEAD
=======
      title = "Diff pseudo-code %s - %s" % (row2["name"], row1["name"])
      res = (src, title)

    cur.close()
    return res

>>>>>>> ed9d0467
  def show_pseudo_diff(self, item, html = True):
    res = self.generate_pseudo_diff(item[1], item[3], html=html, error_func=warning)
    if res:
      (src, title) = res
      cdiffer = CHtmlViewer()
      cdiffer.Show(src, title)

  def save_pseudo_diff(self, ea1, ea2, filename):
    res = self.generate_pseudo_diff(ea1, ea2, html=True)
    if res:
      (src, _) = res
      open(filename, "w").write(src)

  def diff_external(self, item):
    cmd_line = None
    f = CExternalDiffingDialog()
    f.Compile()
    cmd = reg_read_string("diaphora_external_command")
    if cmd == "" or cmd is None:
      cmd = "your_command $1 $2"
    f.iStrCommand.value = cmd
    ok = f.Execute()
    if ok == 0:
      cmd_line = f.iStrCommand.value
      diff_asm = True
    elif ok == 1:
      cmd_line = f.iStrCommand.value
      diff_asm = False

    f.Free()
    if cmd_line is None:
      return

    reg_write_string("diaphora_external_command", cmd_line)
    if diff_asm:
      ret = self.diff_external_asm(item, cmd_line)
    else:
      ret = self.diff_external_pseudo(item, cmd_line)
    print("External command returned", ret)

  def diff_external_asm(self, item, cmd_line):
    ret = None
    cur = self.db_cursor()
    sql = """select *
               from (
             select prototype, assembly, name, 1
               from functions
              where address = ?
                and assembly is not null
       union select prototype, assembly, name, 2
               from diff.functions
              where address = ?
                and assembly is not null)
              order by 4 asc"""
    ea1 = str(int(item[1], 16))
    ea2 = str(int(item[3], 16))
    cur.execute(sql, (ea1, ea2))
    rows = cur.fetchall()
    if len(rows) != 2:
      warning("Sorry, there is no assembly available for either the first or the second database.")
    else:
      row1 = rows[0]
      row2 = rows[1]

      asm1 = self.prettify_asm(row1["assembly"])
      asm2 = self.prettify_asm(row2["assembly"])
      buf1 = "%s proc near\n%s\n%s endp" % (row1["name"], asm1, row1["name"])
      buf2 = "%s proc near\n%s\n%s endp" % (row2["name"], asm2, row2["name"])

      filename1 = "main_%s.asm" % item[1]
      filename2 = "diff_%s.asm" % item[3]
      
      with open(filename1, "w") as f_source:
        with open(filename2, "w") as f_dest:
          f_source.writelines(buf1)
          f_dest.writelines(buf2)

      line = cmd_line.replace("$1", filename1)
      line = line.replace("$2", filename2)
      ret = os.system(line)

    cur.close()
    return ret

  def diff_external_pseudo(self, item, cmd_line):
    ret = None
    cur = self.db_cursor()
    sql = """select *
               from (
             select prototype, pseudocode, address, 1
               from functions
              where address = ?
                and pseudocode is not null
       union select prototype, pseudocode, address, 2
               from diff.functions
              where address = ?
                and pseudocode is not null)
              order by 4 asc"""
    ea1 = str(int(item[1], 16))
    ea2 = str(int(item[3], 16))
    cur.execute(sql, (ea1, ea2))
    rows = cur.fetchall()
    if len(rows) != 2:
      warning("Sorry, there is no pseudo-code available for either the first or the second database.")
    else:
      row1 = rows[0]
      row2 = rows[1]
      
      filename1 = "main_%s.cpp" % item[1]
      filename2 = "diff_%s.cpp" % item[3]
      
      with open(filename1, "w") as f_source:
        with open(filename2, "w") as f_dest:
          f_source.writelines("%s\n%s" % (row1["prototype"], row1["pseudocode"]))
          f_dest.writelines("%s\n%s" % (row2["prototype"],   row2["pseudocode"]))
      
      line = cmd_line.replace("$1", filename1)
      line = line.replace("$2", filename2)
      ret = os.system(line)

    cur.close()
    return ret

  def graph_diff(self, ea1, name1, ea2, name2):
    g1 = self.get_graph(str(ea1), True)
    g2 = self.get_graph(str(ea2))

    if g1 == ({}, {}) or g2 == ({}, {}):
      warning("Sorry, graph information is not available for one of the databases.")
      return False

    colours = self.compare_graphs(g1, ea1, g2, ea2)

    title1 = "Graph for %s (primary)" % name1
    title2 = "Graph for %s (secondary)" % name2
    graph1 = CDiffGraphViewer(title1, g1, colours[0])
    graph2 = CDiffGraphViewer(title2, g2, colours[1])
    graph1.Show()
    graph2.Show()

    set_dock_pos(title2, title1, DP_RIGHT)
    uitimercallback_t(graph1, 100)
    uitimercallback_t(graph2, 100)

  def import_instruction(self, ins_data1, ins_data2):
    ea1 = self.get_base_address() + int(ins_data1[0])
    ea2, cmt1, cmt2, operand_names, name, mtype, mdis, mcmt, mitp = ins_data2
    # Set instruction level comments
    if cmt1 is not None and get_cmt(ea1, 0) is None:
      set_cmt(ea1, cmt1, 0)

    if cmt2 is not None and get_cmt(ea1, 1) is None:
      set_cmt(ea1, cmt2, 1)

    for operand_name in operand_names:
      index, name = operand_name
      if name:
        ida_bytes.set_forced_operand(ea1, index, name)

    if mcmt is not None:
      cfunc = decompile(ea1)
      if cfunc is not None:
        tl = idaapi.treeloc_t()
        tl.ea = ea1
        tl.itp = mitp
        comment = mcmt
        cfunc.set_user_cmt(tl, comment)
        cfunc.save_user_cmts()

    tmp_ea = None
    set_type = False
    data_refs = list(DataRefsFrom(ea1))
    if len(data_refs) > 0:
      # Global variables
      tmp_ea = data_refs[0]
      if tmp_ea in self.names:
        curr_name = get_ea_name(tmp_ea)
        if curr_name != name and self.is_auto_generated(curr_name):
          set_name(tmp_ea, name, SN_CHECK)
          set_type = False
      else:
        # If it's an object, we don't want to rename the offset, we want to
        # rename the true global variable.
        if is_off(get_full_flags(tmp_ea), OPND_ALL):
          tmp_ea = next(DataRefsFrom(tmp_ea), tmp_ea)

        set_name(tmp_ea, name, SN_CHECK)
        set_type = True
    else:
      # Functions
      code_refs = list(CodeRefsFrom(ea1, 0))
      if len(code_refs) == 0:
        code_refs = list(CodeRefsFrom(ea1, 1))

      if len(code_refs) > 0:
        curr_name = get_ea_name(code_refs[0])
        if curr_name != name and self.is_auto_generated(curr_name):
          set_name(code_refs[0], name, SN_CHECK)
          tmp_ea = code_refs[0]
          set_type = True

    if tmp_ea is not None and set_type:
      if mtype is not None and idc.get_type(tmp_ea) != mtype:
        if type(mtype) is bytes:
          mtype = mtype.decode("utf-8")
        SetType(tmp_ea, mtype)

  def row_is_importable(self, ea2, import_syms):
    ea = str(ea2)
    if not ea in import_syms:
      return False

    operand_names = import_syms[ea][3]

    # Has cmt1
    if import_syms[ea][1] is not None:
      return True

    # Has cmt2
    if import_syms[ea][2] is not None:
      return True

    # Has operand names
    operand_names = import_syms[ea][3]
    if operand_names is not None:
      for operand_name in operand_names:
        if operand_name[1] != "":
          return True

    # Has a name
    if import_syms[ea][4] is not None:
      return True

    # Has pseudocode comment
    if import_syms[ea][6] is not None:
      return True

    return False

  def import_instruction_level(self, ea1, ea2, cur):
    cur = self.db_cursor()
    try:
      # Check first if we have any importable items
      sql = """ select distinct ins.address ea, ins.disasm dis, ins.comment1 cmt1, ins.comment2 cmt2, ins.operand_names operand_names, ins.name name, ins.type type, ins.pseudocomment cmt, ins.pseudoitp itp
                  from diff.function_bblocks bb,
                       diff.functions f,
                       diff.bb_instructions bbi,
                       diff.instructions ins
                 where f.id = bb.function_id
                   and bbi.basic_block_id = bb.basic_block_id
                   and ins.id = bbi.instruction_id
                   and f.address = ?
                   and (ins.comment1 is not null
                     or ins.comment2 is not null
                     or ins.operand_names is not null
                     or ins.name is not null
                     or pseudocomment is not null) """
      cur.execute(sql, (str(ea2),))
      import_rows = cur.fetchall()
      if len(import_rows) > 0:
        import_syms = {}
        for row in import_rows:
          import_syms[row["ea"]] = [row["ea"], row["cmt1"], row["cmt2"], json.loads(row["operand_names"]), row["name"], row["type"], row["dis"], row["cmt"], row["itp"]]

        # Check in the current database
        sql = """ select distinct ins.address ea, ins.disasm dis, ins.comment1 cmt1, ins.comment2 cmt2, ins.operand_names operand_names, ins.name name, ins.type type, ins.pseudocomment cmt, ins.pseudoitp itp
                    from function_bblocks bb,
                         functions f,
                         bb_instructions bbi,
                         instructions ins
                   where f.id = bb.function_id
                     and bbi.basic_block_id = bb.basic_block_id
                     and ins.id = bbi.instruction_id
                     and f.address = ?"""
        cur.execute(sql, (str(ea1),))
        match_rows = cur.fetchall()
        if len(match_rows) > 0:
          matched_syms = {}
          for row in match_rows:
            matched_syms[row["ea"]] = [row["ea"], row["cmt1"], row["cmt2"], json.loads(row["operand_names"]), row["name"], row["type"], row["dis"], row["cmt"], row["itp"]]

          # We have 'something' to import, let's diff the assembly...
          sql = """select *
                     from (
                   select assembly, assembly_addrs, 1
                     from functions
                    where address = ?
                      and assembly is not null
             union select assembly, assembly_addrs, 2
                     from diff.functions
                    where address = ?
                      and assembly is not null)
                    order by 2 asc"""
          cur.execute(sql, (str(ea1), str(ea2)))
          diff_rows = cur.fetchall()
          if len(diff_rows) > 0:
            lines1 = diff_rows[0]["assembly"]
            lines2 = diff_rows[1]["assembly"]

            address1 = json.loads(diff_rows[0]["assembly_addrs"])
            address2 = json.loads(diff_rows[1]["assembly_addrs"])

            diff_list = difflib._mdiff(lines1.splitlines(1), lines2.splitlines(1))
            for x in diff_list:
              left, right, ignore = x
              left_line  = left[0]
              right_line = right[0]

              if right_line == "" or left_line == "":
                continue

              # At this point, we know which line number matches with
              # which another line number in both databases.
              ea1 = address1[int(left_line)-1]
              ea2 = address2[int(right_line)-1]
              changed = left[1].startswith('\x00-') and right[1].startswith('\x00+')
              is_importable = self.row_is_importable(ea2, import_syms)
              if changed or is_importable:
                ea1 = str(ea1)
                ea2 = str(ea2)
                if ea1 in matched_syms and ea2 in import_syms:
                  self.import_instruction(matched_syms[ea1], import_syms[ea2])
                if ea2 in matched_syms and ea1 in import_syms:
                  self.import_instruction(matched_syms[ea2], import_syms[ea1])
    finally:
      cur.close()

  def do_import_one(self, ea1, ea2, force = False):
    cur = self.db_cursor()
    sql = "select prototype, comment, mangled_function, function_flags from diff.functions where address = ?"
    cur.execute(sql, (str(ea2),))
    row = cur.fetchone()
    if row is not None:
      proto = row["prototype"]
      comment = row["comment"]
      name = row["mangled_function"]
      flags = row["function_flags"]

      ea1 = int(ea1)
      if not name.startswith("sub_") or force:
        if not set_name(ea1, name, SN_NOWARN|SN_NOCHECK):
          for i in range(10):
            if set_name(ea1, "%s_%d" % (name, i), SN_NOWARN|SN_NOCHECK):
              break

      if proto is not None and proto != "int()":
        SetType(ea1, proto)

      if comment is not None and comment != "":
        func = get_func(ea1)
        if func is not None:
          set_func_cmt(func, comment, 1)

      if flags is not None:
        set_func_attr(ea1, FUNCATTR_FLAGS, flags)

      self.import_instruction_level(ea1, ea2, cur)

    cur.close()

  def import_selected(self, items, selected, only_auto):
    log_refresh("Importing selected row(s)...")

    # Import all the type libraries from the diff database
    self.import_til()
    # Import all the struct and enum definitions
    self.import_definitions()

    new_items = []
    for index in selected:
      item = items[index]
      name1 = item[2]
      if not only_auto or name1.startswith("sub_"):
        new_items.append(item)
    self.import_items(new_items)

  def import_items(self, items):
    to_import = set()
    # Import all the function names and comments
    for item in items:
      ea1 = str(int(item[1], 16))
      ea2 = str(int(item[3], 16))
      self.do_import_one(ea1, ea2)
      to_import.add(ea1)

    try:
      show_wait_box("Updating primary database...")
      total = 0
      for ea in to_import:
        ea = str(ea)
        new_func = self.read_function(ea)
        self.delete_function(ea)
        self.save_function(new_func)
        total += 1
      self.db.commit()

      # Update the choosers after importing
      self.update_choosers()
    finally:
      hide_wait_box()

  def update_choosers(self):
    for chooser in [self.best_chooser, self.partial_chooser, self.unreliable_chooser]:
      for i, item in enumerate(chooser.items):
        ea = int(item[1], 16)
        name = item[2]
        func_name = get_func_name(ea)
        if func_name is not None and func_name != "" and func_name != name:
          chooser.items[i][2] = func_name
      chooser.Refresh()

  def do_import_all(self, items):
    # Import all the type libraries from the diff database
    self.import_til()
    # Import all the struct and enum definitions
    self.import_definitions()
    # Import all the items in the chooser
    self.import_items(items)

  def do_import_all_auto(self, items):
    # Import all the type libraries from the diff database
    self.import_til()
    # Import all the struct and enum definitions
    self.import_definitions()

    # Import all the items in the chooser for sub_* functions
    new_items = []
    for item in items:
      name1 = item[2]
      if name1.startswith("sub_"):
        new_items.append(item)

    self.import_items(new_items)

  def import_all(self, items):
    try:
      self.do_import_all(items)
    except:
      log("import_all(): %s" % str(sys.exc_info()[1]))
      traceback.print_exc()

  def import_all_auto(self, items):
    try:
      self.do_import_all_auto(items)
    except:
      log("import_all(): %s" % str(sys.exc_info()[1]))
      traceback.print_exc()

  def do_decompile(self, f):
    if IDA_SDK_VERSION >= 730:
      return decompile(f, flags=DECOMP_NO_WAIT)
    return decompile(f)

  def decompile_and_get(self, ea):
    if not self.decompiler_available or is_spec_ea(ea):
      return False

    decompiler_plugin = os.getenv("DIAPHORA_DECOMPILER_PLUGIN")
    if decompiler_plugin is None:
      decompiler_plugin = "hexrays"
    if not init_hexrays_plugin() and not (load_plugin(decompiler_plugin) and init_hexrays_plugin()):
      self.decompiler_available = False
      return False

    f = get_func(ea)
    if f is None:
      return False

    cfunc = self.do_decompile(f)
    if cfunc is None:
      # Failed to decompile
      return False

    visitor = CAstVisitor(cfunc)
    visitor.apply_to(cfunc.body, None)
    self.pseudo_hash[ea] = visitor.primes_hash

    cmts = idaapi.restore_user_cmts(cfunc.entry_ea)
    if cmts is not None:
      for tl, cmt in cmts.items():
        self.pseudo_comments[tl.ea - self.get_base_address()] = [str(cmt), tl.itp]

    sv = cfunc.get_pseudocode()
    self.pseudo[ea] = []
    first_line = None
    for sline in sv:
      line = tag_remove(sline.line)
      if line.startswith("//"):
        continue

      if first_line is None:
        first_line = line
      else:
        self.pseudo[ea].append(line)
    return first_line

  def guess_type(self, ea):
    t = guess_type(ea)
    if not self.use_decompiler_always:
      return t
    else:
      try:
        ret = self.decompile_and_get(ea)
        if ret:
          t = ret
      except:
        log("Cannot decompile 0x%x: %s" % (ea, str(sys.exc_info()[1])))
    return t

  def register_menu_action(self, action_name, action_desc, handler, hotkey = None):
    show_choosers_action = idaapi.action_desc_t(
      action_name,
      action_desc,
      handler,
      hotkey,
      None,
      -1)
    idaapi.register_action(show_choosers_action)
    idaapi.attach_action_to_menu(
        'Edit/Plugins/%s' % action_desc,
        action_name,
        idaapi.SETMENU_APP)

  def register_menu(self):
    global g_bindiff
    g_bindiff = self

    menu_items = [
      ['diaphora:show_results', 'Diaphora - Show results', CIdaMenuHandlerShowChoosers(), "F3"],
      ['diaphora:save_results', 'Diaphora - Save results', CIdaMenuHandlerSaveResults(), None],
      ['diaphora:load_results', 'Diaphora - Load results', CIdaMenuHandlerLoadResults(), None]
    ]
    for item in menu_items:
      action_name, action_desc, action_handler, hotkey = item
      self.register_menu_action(action_name, action_desc, action_handler, hotkey)

    warning("""AUTOHIDE REGISTRY\nIf you close one tab you can always re-open it by pressing F3
or selecting Edit -> Plugins -> Diaphora - Show results""")

  # Ripped out from REgoogle
  def constant_filter(self, value):
    """Filter for certain constants/immediate values. Not all values should be
    taken into account for searching. Especially not very small values that
    may just contain the stack frame size.

    @param value: constant value
    @type value: int
    @return: C{True} if value should be included in query. C{False} otherwise
    """
    # no small values
    if value < 0x1000:
      return False

    if value & 0xFFFFFF00 == 0xFFFFFF00 or value & 0xFFFF00 == 0xFFFF00 or \
       value & 0xFFFFFFFFFFFFFF00 == 0xFFFFFFFFFFFFFF00 or \
       value & 0xFFFFFFFFFFFF00 == 0xFFFFFFFFFFFF00:
      return False

    #no single bits sets - mostly defines / flags
    for i in range(64):
      if value == (1 << i):
        return False

    return True

  def is_constant(self, oper, ea):
    value = oper.value
    # make sure, its not a reference but really constant
    if value in DataRefsFrom(ea):
      return False

    return True

  def get_disasm(self, ea):
    mnem = print_insn_mnem(ea)
    op1  = print_operand(ea, 0)
    op2  = print_operand(ea, 1)
    line = "%s %s" % (mnem.ljust(8), op1)
    if op2 != "":
      line += ", %s" % op2
    return line

  def get_function_names(self, f):
    name = get_func_name(int(f))
    true_name = name
    demangle_named_name = demangle_name(name, INF_SHORT_DN)
    if demangle_named_name == "":
      demangle_named_name = None

    if demangle_named_name is not None:
      name = demangle_named_name

    return name, true_name, demangle_named_name

  def extract_function_callers(self, CodeRefsTo, f, get_func):
    # Calculate the callers
    callers = list()
    for caller in list(CodeRefsTo(f, 0)):
      caller_func = get_func(caller)
      if caller_func and caller_func.start_ea not in callers:
        callers.append(caller_func.start_ea)
    
    return callers

  def extract_function_constants(self, ins, x, constants):
    for operand in ins.ops:
      if operand.type == o_imm:
        if self.is_constant(operand, x) and self.constant_filter(operand.value):
          constants.append(operand.value)
    
      drefs = list(DataRefsFrom(x))
      if len(drefs) > 0:
        for dref in drefs:
          if get_func(dref) is None:
            str_constant = get_strlit_contents(dref, -1, -1)
            if str_constant is not None:
              str_constant = str_constant.decode("utf-8", "backslashreplace")
              if str_constant not in constants:
                constants.append(str_constant)
    return constants

  def extract_function_switches(self, x, switches):
    switch = get_switch_info(x)
    if switch:
      switch_cases = switch.get_jtable_size()
      results = calc_switch_cases(x, switch)
    
      if results is not None:
        # It seems that IDAPython for idaq64 has some bug when reading
        # switch's cases. Do not attempt to read them if the 'cur_case'
        # returned object is not iterable.
        can_iter = False
        switch_cases_values = set()
        for idx in range(len(results.cases)):
          cur_case = results.cases[idx]
          if not '__iter__' in dir(cur_case):
            break
    
          can_iter |= True
          for cidx in range(len(cur_case)):
            case_id = cur_case[cidx]
            switch_cases_values.add(case_id)
    
        if can_iter:
          switches.append([switch_cases, list(switch_cases_values)])

    return switches

  def extract_function_mdindex(self, bb_topological, bb_topological_sorted, bb_edges, bb_topo_num, bb_degree):
    md_index = 0
    if bb_topological:
      bb_topo_order = {}
      for i, scc in enumerate(bb_topological_sorted):
        for bb in scc:
          bb_topo_order[bb] = i
      tuples = []
      for src, dst in bb_edges:
        tuples.append((
            bb_topo_order[bb_topo_num[src]],
            bb_degree[src][0],
            bb_degree[src][1],
            bb_degree[dst][0],
            bb_degree[dst][1],))
      rt2, rt3, rt5, rt7 = (decimal.Decimal(p).sqrt() for p in (2, 3, 5, 7))
      emb_tuples = (sum((z0, z1 * rt2, z2 * rt3, z3 * rt5, z4 * rt7))
              for z0, z1, z2, z3, z4 in tuples)
      md_index = sum((1 / emb_t.sqrt() for emb_t in emb_tuples))
      md_index = str(md_index)
    return md_index

  def extract_function_pseudocode_features(self, f):
    pseudo = None
    pseudo_hash1 = None
    pseudo_hash2 = None
    pseudo_hash3 = None
    pseudo_lines = 0
    pseudocode_primes = None
    if f in self.pseudo:
      pseudo = "\n".join(self.pseudo[f])
      pseudo_lines = len(self.pseudo[f])
      pseudo_hash1, pseudo_hash2, pseudo_hash3 = self.kfh.hash_bytes(pseudo).split(";")
      if pseudo_hash1 == "":
        pseudo_hash1 = None
      if pseudo_hash2 == "":
        pseudo_hash2 = None
      if pseudo_hash3 == "":
        pseudo_hash3 = None
      pseudocode_primes = str(self.pseudo_hash[f])
    return pseudo, pseudo_lines, pseudo_hash1, pseudocode_primes, pseudo_hash2, pseudo_hash3

  def extract_function_assembly_features(self, assembly, f, image_base):
    asm = []
    keys = list(assembly.keys())
    keys.sort()
    
    # Collect the ordered list of addresses, as shown in the assembly
    # viewer (when diffing). It will be extremely useful for importing
    # stuff later on.
    assembly_addrs = []
    
    # After sorting our the addresses of basic blocks, be sure that the
    # very first address is always the entry point, no matter at what
    # address it is.
    keys.remove(f - image_base)
    keys.insert(0, f - image_base)
    for key in keys:
      for line in assembly[key]:
        assembly_addrs.append(line[0])
        asm.append(line[1])
    asm = "\n".join(asm)
    return asm, assembly_addrs

  def get_decoded_instruction(self, x):
    decoded_size, ins = diaphora_decode(x)
    if ins.ops[0].type in [o_mem, o_imm, o_far, o_near, o_displ]:
      decoded_size -= ins.ops[0].offb
    if ins.ops[1].type in [o_mem, o_imm, o_far, o_near, o_displ]:
      decoded_size -= ins.ops[1].offb
    if decoded_size <= 0:
      decoded_size = 1
    
    return ins, decoded_size

  def extract_function_topological_information(self, bb_relations, bb_topological):
    strongly_connected_spp = 0
    
    try:
      strongly_connected = strongly_connected_components(bb_relations)
      bb_topological_sorted = robust_topological_sort(bb_topological)
      bb_topological = json.dumps(bb_topological_sorted)
      strongly_connected_spp = 1
      for item in strongly_connected:
        val = len(item)
        if val > 1:
          strongly_connected_spp *= self.primes[val]
    except:
      # XXX: FIXME: The original implementation that we're using is
      # recursive and can fail. We really need to create our own non
      # recursive version.
      strongly_connected = []
      bb_topological = None
    
    loops = 0
    for sc in strongly_connected:
      if len(sc) > 1:
        loops += 1
      else:
        if sc[0] in bb_relations and sc[0] in bb_relations[sc[0]]:
          loops += 1
    
    return bb_topological, bb_topological_sorted, strongly_connected, loops, strongly_connected_spp

  def extract_line_mnem_disasm(self, print_insn_mnem, x, GetDisasm):
    mnem = print_insn_mnem(x)
    try:
      disasm = GetDisasm(x)
    except UnicodeDecodeError:
      # This is a workaround for a rare error getting the disassembly for a
      # line with some UTF-8 characters that Python fails to handle properly
      disasm = self.get_disasm(x)
    
    return mnem, disasm

  def read_function(self, ea):
    """
    Extract anything and everything we (might) need from a function.

    This is a horribly big (read: huge) function that, from time to time, I try
    to make a bit smaller. Feel free to do the same...
    """
    name, true_name, demangle_named_name = self.get_function_names(ea)

    # Call hooks immediately after we have a proper function name
    if self.hooks is not None:
      if 'before_export_function' in dir(self.hooks):
        ret = self.hooks.before_export_function(ea, name)
        if not ret:
          return False

    f = int(ea)
    func = get_func(f)
    if not func:
      log("Cannot get a function object for 0x%x" % f)
      return False

    flow = FlowChart(func)
    size = 0

    if not self.ida_subs:
      # Unnamed function, ignore it...
      if name.startswith("sub_") or name.startswith("j_") or name.startswith("unknown") or name.startswith("nullsub_"):
        return False

      # Already recognized runtime's function?
      flags = get_func_attr(f, FUNCATTR_FLAGS)
      if flags & FUNC_LIB or flags == -1:
        return False

    if self.exclude_library_thunk:
      # Skip library and thunk functions
      flags = get_func_attr(f, FUNCATTR_FLAGS)
      if flags & FUNC_LIB or flags & FUNC_THUNK or flags == -1:
        return False

    image_base = self.get_base_address()
    nodes = 0
    edges = 0
    instructions = 0
    mnems = []
    dones = {}
    names = set()
    bytes_hash = []
    bytes_sum = 0
    function_hash = []
    outdegree = 0
    indegree = len(list(CodeRefsTo(f, 1)))
    assembly = {}
    basic_blocks_data = {}
    bb_relations = {}
    bb_topo_num = {}
    bb_topological = {}
    switches = []
    bb_degree = {}
    bb_edges = []
    constants = []

    # The callees will be calculated later
    callees = list()
    callers = self.extract_function_callers(CodeRefsTo, f, get_func)

    mnemonics_spp = 1
    cpu_ins_list = GetInstructionList()
    cpu_ins_list.sort()

    for block in flow:
      if block.end_ea == 0 or block.end_ea == BADADDR:
        print(("0x%08x: Skipping bad basic block" % f))
        continue

      nodes += 1
      instructions_data = []

      block_ea = block.start_ea - image_base
      idx = len(bb_topological)
      bb_topological[idx] = []
      bb_topo_num[block_ea] = idx

      for x in list(Heads(block.start_ea, block.end_ea)):
        mnem, disasm = self.extract_line_mnem_disasm(print_insn_mnem, x, GetDisasm)
        size += get_item_size(x)
        instructions += 1

        if mnem in cpu_ins_list:
          mnemonics_spp *= self.primes[cpu_ins_list.index(mnem)]

        try:
          assembly[block_ea].append([x - image_base, disasm])
        except KeyError:
          if nodes == 1:
            assembly[block_ea] = [[x - image_base, disasm]]
          else:
            assembly[block_ea] = [[x - image_base, "loc_%x:" % x], [x - image_base, disasm]]

        ins, decoded_size = self.get_decoded_instruction(x)
        constants = self.extract_function_constants(ins, x, constants)

        curr_bytes = get_bytes(x, decoded_size, False)
        if curr_bytes is None or len(curr_bytes) != decoded_size:
          log("Failed to read %d bytes at [%08x]" % (decoded_size, x))
          continue

        bytes_hash.append(curr_bytes)
        bytes_sum += sum(curr_bytes)

        function_hash.append(get_bytes(x, get_item_size(x), False))
        outdegree += len(list(CodeRefsFrom(x, 0)))
        mnems.append(mnem)
        op_value = get_operand_value(x, 1)
        if op_value == -1:
          op_value = get_operand_value(x, 0)

        tmp_name = None
        if op_value != BADADDR and op_value in self.names:
          tmp_name = self.names[op_value]
          demangle_named_name = demangle_name(tmp_name, INF_SHORT_DN)
          if demangle_named_name is not None:
            tmp_name = demangle_named_name
            pos = tmp_name.find("(")
            if pos > -1:
              tmp_name = tmp_name[:pos]

          if not tmp_name.startswith("sub_") and not tmp_name.startswith("nullsub_"):
            names.add(tmp_name)

        # Calculate the callees
        l = list(CodeRefsFrom(x, 0))
        for callee in l:
          callee_func = get_func(callee)
          if callee_func and callee_func.start_ea != func.start_ea:
            if callee_func.start_ea not in callees:
              callees.append(callee_func.start_ea)

        if len(l) == 0:
          l = DataRefsFrom(x)

        tmp_type = None
        for ref in l:
          if ref in self.names:
            tmp_name = self.names[ref]
            tmp_type = idc.get_type(ref)

        ins_cmt1 = GetCommentEx(x, 0)
        ins_cmt2 = GetCommentEx(x, 1)

        operands_names = []
        # save operands_names
        for index, operand in enumerate(ins.ops):
          if ida_bytes.is_forced_operand(ins.ip, index):
            operand_name = ida_bytes.get_forced_operand(ins.ip, index) if ida_bytes.is_forced_operand(ins.ip, index) else ""
            operands_names.append([index, operand_name])

        instructions_data.append([x - image_base, mnem, disasm, ins_cmt1, ins_cmt2, operands_names, tmp_name, tmp_type])

        switches = self.extract_function_switches(x, switches)

      basic_blocks_data[block_ea] = instructions_data
      bb_relations[block_ea] = []
      if block_ea not in bb_degree:
        # bb in degree, out degree
        bb_degree[block_ea] = [0, 0]

      for succ_block in block.succs():
        if succ_block.end_ea == 0:
          continue

        succ_base = succ_block.start_ea - image_base
        bb_relations[block_ea].append(succ_base)
        bb_degree[block_ea][1] += 1
        bb_edges.append((block_ea, succ_base))
        if succ_base not in bb_degree:
          bb_degree[succ_base] = [0, 0]
        bb_degree[succ_base][0] += 1

        edges += 1
        indegree += 1
        if succ_block.id not in dones:
          dones[succ_block] = 1

      for pred_block in block.preds():
        if pred_block.end_ea == 0:
          continue

        try:
          bb_relations[pred_block.start_ea - image_base].append(block.start_ea - image_base)
        except KeyError:
          bb_relations[pred_block.start_ea - image_base] = [block.start_ea - image_base]

        edges += 1
        outdegree += 1
        if pred_block.id not in dones:
          dones[pred_block] = 1

    for block in flow:
      if block.end_ea == 0:
        continue

      block_ea = block.start_ea - image_base
      for succ_block in block.succs():
        if succ_block.end_ea == 0:
          continue

        succ_base = succ_block.start_ea - image_base
        bb_topological[bb_topo_num[block_ea]].append(bb_topo_num[succ_base])

    topological_data = self.extract_function_topological_information(bb_relations, bb_topological)
    bb_topological, bb_topological_sorted, strongly_connected, loops, strongly_connected_spp = topological_data

    asm, assembly_addrs = self.extract_function_assembly_features(assembly, f, image_base)
    try:
      clean_assembly = self.get_cmp_asm_lines(asm)
    except:
      clean_assembly = ""
      print("Error getting assembly for 0x%x" % f)

    cc = edges - nodes + 2
    proto = self.guess_type(f)
    proto2 = idc.get_type(f)
    try:
      prime = str(self.primes[cc])
    except:
      log("Cyclomatic complexity too big: 0x%x -> %d" % (f, cc))
      prime = 0

    comment = idc.get_func_cmt(f, 1)
    bytes_hash = md5(b"".join(bytes_hash)).hexdigest()
    function_hash = md5(b"".join(function_hash)).hexdigest()

    function_flags = get_func_attr(f, FUNCATTR_FLAGS)
    pseudo, pseudo_lines, pseudo_hash1, pseudocode_primes, pseudo_hash2, pseudo_hash3 = self.extract_function_pseudocode_features(f)
    clean_pseudo = self.get_cmp_pseudo_lines(pseudo)

    md_index = self.extract_function_mdindex(bb_topological, bb_topological_sorted, bb_edges, bb_topo_num, bb_degree)

    seg_rva = x - get_segm_start(x)

    kgh = CKoretKaramitasHash()
    kgh_hash = kgh.calculate(f)

    rva = f - self.get_base_address()
    l = (name, nodes, edges, indegree, outdegree, size, instructions, mnems, names,
             proto, cc, prime, f, comment, true_name, bytes_hash, pseudo, pseudo_lines,
             pseudo_hash1, pseudocode_primes, function_flags, asm, proto2,
             pseudo_hash2, pseudo_hash3, len(strongly_connected), loops, rva, bb_topological,
             strongly_connected_spp, clean_assembly, clean_pseudo, mnemonics_spp, switches,
             function_hash, bytes_sum, md_index, constants, len(constants), seg_rva,
             assembly_addrs, kgh_hash, None, None,
             callers, callees,
             basic_blocks_data, bb_relations)

    if self.hooks is not None:
      if 'after_export_function' in dir(self.hooks):
        d = self.create_function_dictionary(l)
        d = self.hooks.after_export_function(d)
        l = self.get_function_from_dictionary(d)

    return l

  def get_function_from_dictionary(self, d):
    l = (
      d["name"],
      d["nodes"],
      d["edges"],
      d["indegree"],
      d["outdegree"],
      d["size"],
      d["instructions"],
      d["mnems"],
      d["names"],
      d["proto"],
      d["cc"],
      d["prime"],
      d["f"],
      d["comment"],
      d["true_name"],
      d["bytes_hash"],
      d["pseudo"],
      d["pseudo_lines"],
      d["pseudo_hash1"],
      d["pseudocode_primes"],
      d["function_flags"],
      d["asm"],
      d["proto2"],
      d["pseudo_hash2"],
      d["pseudo_hash3"],
      d["strongly_connected_size"],
      d["loops"],
      d["rva"],
      d["bb_topological"],
      d["strongly_connected_spp"],
      d["clean_assembly"],
      d["clean_pseudo"],
      d["mnemonics_spp"],
      d["switches"],
      d["function_hash"],
      d["bytes_sum"],
      d["md_index"],
      d["constants"],
      d["constants_size"],
      d["seg_rva"],
      d["assembly_addrs"],
      d["kgh_hash"],
      d["source_file"],
      d["userdata"],
      d["callers"],
      d["callees"],
      d["basic_blocks_data"],
      d["bb_relations"])
    return l

  def create_function_dictionary(self, l):
    (name, nodes, edges, indegree, outdegree, size, instructions, mnems, names,
    proto, cc, prime, f, comment, true_name, bytes_hash, pseudo, pseudo_lines,
    pseudo_hash1, pseudocode_primes, function_flags, asm, proto2,
    pseudo_hash2, pseudo_hash3, strongly_connected_size, loops, rva, bb_topological,
    strongly_connected_spp, clean_assembly, clean_pseudo, mnemonics_spp, switches,
    function_hash, bytes_sum, md_index, constants, constants_size, seg_rva,
    assembly_addrs, kgh_hash, source_file, userdata, callers, callees,
    basic_blocks_data, bb_relations) = l
    d = dict(
          name = name,
          nodes = nodes,
          edges = edges,
          indegree = indegree,
          outdegree = outdegree,
          size = size,
          instructions = instructions,
          mnems = mnems,
          names = names,
          proto = proto,
          cc = cc,
          prime = prime,
          f = f,
          comment = comment,
          true_name = true_name,
          bytes_hash = bytes_hash,
          pseudo = pseudo,
          pseudo_lines = pseudo_lines,
          pseudo_hash1 = pseudo_hash1,
          pseudocode_primes = pseudocode_primes,
          function_flags = function_flags,
          asm = asm,
          proto2 = proto2,
          pseudo_hash2 = pseudo_hash2,
          pseudo_hash3 = pseudo_hash3,
          strongly_connected_size = strongly_connected_size,
          loops = loops,
          rva = rva,
          bb_topological = bb_topological,
          strongly_connected_spp = strongly_connected_spp,
          clean_assembly = clean_assembly,
          clean_pseudo = clean_pseudo,
          mnemonics_spp = mnemonics_spp,
          switches = switches,
          function_hash = function_hash,
          bytes_sum = bytes_sum,
          md_index = md_index,
          constants = constants,
          constants_size = constants_size,
          seg_rva = seg_rva,
          assembly_addrs = assembly_addrs,
          kgh_hash = kgh_hash,
          source_file = source_file,
          callers = callers,
          callees = callees,
          basic_blocks_data = basic_blocks_data,
          bb_relations = bb_relations,
          userdata = userdata)
    return d

  def get_base_address(self):
    return idaapi.get_imagebase()

  def get_modules_using_lfa(self):
    # First, try to guess modules areas
    _, lfa_modules = lfa.analyze()

    # Next, using IDAMagicStrings, try to guess file names using some heuristics
    func_modules = {}
    if has_get_source_strings:
      d, _ = get_source_strings()
    
      for source_file in d:
        for ref_ea, func_name, mod_name in d[source_file]:
          func_ea = idc.get_name_ea_simple(func_name)
          if func_ea not in func_modules:
            # print("0x%08x:%s -> %s" % (func_ea, func_name, mod_name))
            func_modules[func_ea] = mod_name
            for module in lfa_modules:
              if func_ea >= module.start and func_ea <= module.end:
                if module.name == "":
                  module.name = mod_name
                  module.score = 1.0
    
      #
      # Next sub-step: collapse modules when we have defined areas with a file
      # name with holes between. This horribly explanation means that if we find
      # something like this:
      #
      #   Module 0x004022b8 -> 0x4049cf Name: src/ls.c Score: 1.000000
      #   Module 0x004049d0 -> 0x404e2f Name:  Score: 0.000000
      #   Module 0x00404e30 -> 0x405c0f Name: src/ls.c Score: 1.000000
      #
      # We can assume that the module between 0x004049d0 & 0x404e2f is, indeed,
      # the same module as the previous and next one, thus, we can collapse it
      # to just one and name it "src/ls.c".
      #
      last_idx = None
      last_name = None
      for i, module in enumerate(lfa_modules):
        if last_name is None and module.name != "":
          last_idx = i
          last_name = module.name
          continue
    
        if last_name is not None and module.name == last_name:
          #
          # We have a match. Now, iterate backward to update the module name for
          # the holes and also set the score to 0.5 (meaning 'guessed name').
          #
          for i in range(i-1, last_idx, -1):
            prev_module = lfa_modules[i]
            if prev_module.name == "":
              prev_module.score = 0.5
              prev_module.name = last_name
            elif prev_module.name == last_name:
              break
    
          last_idx = i
        elif module.name != "" and module.name != last_name:
          last_name = module.name
          last_idx = i

    return lfa_modules

  def save_compilation_units(self):
    lfa_modules = self.get_modules_using_lfa()

    sql1 = """insert into compilation_units (name, score, start_ea, end_ea)
                                    values (?, ?, ?, ?)"""
    sql2 = """insert or ignore into compilation_unit_functions(
                                      cu_id, func_id)
                                    values (?, ?)"""
    sql3 = """ update compilation_units
                  set primes_value = ?,
                      pseudocode_primes = ?,
                      functions = ?
                where id = ? """
    sql4 = """ update functions set source_file = ? where id = ? """
    cur = self.db_cursor()
    try:
      dones = set()
      for module in lfa_modules:
        score = getattr(module, 'score', 0.0)
        module_name = None
        if module.name != ""''"":
          module_name = module.name

        cur.execute(sql1, (module.name, score, str(module.start), str(module.end)))
        cu_id = cur.lastrowid

        primes = 1
        pseudo_primes = 1

        total_funcs = 0
        for func in Functions(module.start, module.end):
          if func not in self._funcs_cache:
            # Some functions (like thunk ones) might be ignored when exporting
            continue

          total_funcs += 1
          func_id, primes_value, pseudocode_primes = self._funcs_cache[func]
          if func_id not in dones:
            dones.add(func_id)
            if primes_value is not None:
              primes *= int(primes_value)
            if pseudocode_primes is not None:
              pseudo_primes *= int(pseudocode_primes)
            cur.execute(sql2, (cu_id, func_id))
            cur.execute(sql4, (module.name, func_id))

        cur.execute(sql3, [str(primes), str(pseudo_primes), total_funcs, cu_id])
        if cur.rowcount == 0:
          raise Exception("Unable to UPDATE the primes for a compilation unit!")
    except:
      print("ERROR saving compilation unit: %s" % str(sys.exc_info()[1]))
      raise
    finally:
      cur.close()

  def save_callgraph(self, primes, all_primes, md5sum):
    cur = self.db_cursor()
    sql = "insert into main.program (callgraph_primes, callgraph_all_primes, processor, md5sum) values (?, ?, ?, ?)"
    proc = idaapi.get_idp_name()
    if BADADDR == 0xFFFFFFFFFFFFFFFF:
      proc += "64"
    cur.execute(sql, (primes, all_primes, proc, md5sum))
    cur.close()

  def GetLocalType(self, ordinal, flags):
    ret = get_local_tinfo(ordinal)
    if ret is not None:
      (stype, fields) = ret
      if stype:
        name = idc.get_numbered_type_name(ordinal)
        try:
          return idc_print_type(stype, fields, name, flags)
        except:
          log("Error: %s" % str(sys.exc_info()[1]))
          return ""
    return ""

  def export_structures(self):
    # It seems that get_ordinal_qty, sometimes, can return negative
    # numbers, according to one beta-tester. My guess is that it's a bug
    # in IDA. However, as we cannot reproduce, at least handle this
    # condition.
    local_types = idc.get_ordinal_qty()
    if (local_types & 0x80000000) != 0:
      log("warning: get_ordinal_qty returned a negative number (0x%x)!" % local_types)
      return

    for i in range(local_types):
      name = idc.get_numbered_type_name(i+1)
      definition = self.GetLocalType(i+1, PRTYPE_MULTI | PRTYPE_TYPE | PRTYPE_SEMI | PRTYPE_PRAGMA)
      if definition is None:
        continue

      type_name = "struct"
      if definition.startswith("enum"):
        type_name = "enum"
      elif definition.startswith("union"):
        type_name = "union"

      # For some reason, IDA my return types with the form "__int128 unsigned",
      # we want it the right way "unsigned __int128".
      if name and name.find(" ") > -1:
        names = name.split(" ")
        name = names[0]
        if names[1] == "unsigned":
          name = "unsigned %s" % name

      self.add_program_data(type_name, name, definition)

  def get_til_names(self):
    idb_path = get_idb_path()
    filename, ext = os.path.splitext(idb_path)
    til_path = "%s.til" % filename

    with open(til_path, "rb") as f:
      line = f.readline()
      pos = line.find(b"Local type definitions")
      if pos > -1:
        tmp = line[pos+len(b"Local type definitions")+1:]
        pos = tmp.find(b"\x00")
        if pos > -1:
          defs = tmp[:pos].split(b",")
          return defs
    return None

  def export_til(self):
    til_names = self.get_til_names()
    if til_names is not None:
      for til in til_names:
        self.add_program_data("til", til, None)


  def load_and_import_all_results(self, filename, main_db, diff_db):
    results_db = sqlite3.connect(filename, check_same_thread=False)
    results_db.text_factory = str
    results_db.row_factory = sqlite3.Row

    cur = results_db.cursor()
    try:
      sql = "select main_db, diff_db, version from config"
      cur.execute(sql)
      rows = cur.fetchall()
      if len(rows) != 1:
        Warning("Malformed results database!")
        return False

      row = rows[0]
      version = row["version"]
      if version != diaphora.VERSION_VALUE:
        msg = "The version of the diff results is %s and current version is %s, there can be some incompatibilities."
        Warning(msg % (version, diaphora.VERSION_VALUE))

      self.reinit(main_db, diff_db)

      min_ratio = float(self.get_value_for("MINIMUM_IMPORT_RATIO", 0.5))
      log("Minimum import threshold %f" % min_ratio)

      sql = "select * from results"
      cur.execute(sql)
      for row in diaphora.result_iter(cur):
        if row["type"] == "best":
          choose = self.best_chooser
        elif row["type"] == "partial":
          choose = self.partial_chooser
        else:
          choose = self.unreliable_chooser

        ea1 = int(row["address"], 16)
        name1 = row["name"]
        ea2 = int(row["address2"], 16)
        name2 = row["name2"]
        desc = row["description"]
        ratio = float(row["ratio"])

        if ratio < min_ratio:
          log("Match %s-%s is excluded" % (name1, name2))
          continue

        bb1 = int(row["bb1"])
        bb2 = int(row["bb2"])

        choose.add_item(diaphora.CChooser.Item(ea1, name1, ea2, name2, desc, ratio, bb1, bb2))

      sql = "select * from unmatched"
      cur.execute(sql)
      for row in diaphora.result_iter(cur):
        if row["type"] == "primary":
          choose = self.unmatched_primary
        else:
          choose = self.unmatched_second
        choose.add_item(diaphora.CChooser.Item(int(row["address"], 16), row["name"]))

      self.import_all_auto(self.best_chooser.items)
      self.import_all_auto(self.partial_chooser.items)

      return True
    finally:
      cur.close()
      results_db.close()

    return False

  def load_results(self, filename):
    results_db = sqlite3.connect(filename, check_same_thread=False)
    results_db.text_factory = str
    results_db.row_factory = sqlite3.Row

    cur = results_db.cursor()
    try:
      sql = "select main_db, diff_db, version from config"
      cur.execute(sql)
      rows = cur.fetchall()
      if len(rows) != 1:
        warning("Malformed results database!")
        msg("Malformed results database!")
        return False

      row = rows[0]
      version = row["version"]
      if version != diaphora.VERSION_VALUE:
        line = "The version of the diff results is %s and current version is %s, there can be some incompatibilities."
        warning(line % (version, diaphora.VERSION_VALUE))
        msg(line)

      main_db = row["main_db"]
      diff_db = row["diff_db"]
      if not os.path.exists(main_db):
        log("Primary database %s not found." % main_db)
        main_db = ask_file(0, main_db, "Select the primary database path")
        if main_db is None:
          return False

      if not os.path.exists(diff_db):
        diff_db = ask_file(0, main_db, "Select the secondary database path")
        if diff_db is None:
          return False

      self.reinit(main_db, diff_db)

      sql = "select * from results"
      cur.execute(sql)
      for row in diaphora.result_iter(cur):
        if row["type"] == "best":
          choose = self.best_chooser
        elif row["type"] == "partial":
          choose = self.partial_chooser
        else:
          choose = self.unreliable_chooser

        ea1 = int(row["address"], 16)
        name1 = row["name"]
        ea2 = int(row["address2"], 16)
        name2 = row["name2"]
        desc = row["description"]
        ratio = float(row["ratio"])
        bb1 = int(row["bb1"])
        bb2 = int(row["bb2"])

        choose.add_item(diaphora.CChooser.Item(ea1, name1, ea2, name2, desc, ratio, bb1, bb2))

      sql = "select * from unmatched"
      cur.execute(sql)
      for row in diaphora.result_iter(cur):
        if row["type"] == "primary":
          choose = self.unmatched_primary
        else:
          choose = self.unmatched_second
        choose.add_item(diaphora.CChooser.Item(int(row["address"], 16), row["name"]))

      log("Showing diff results.")
      self.show_choosers()
      return True
    finally:
      cur.close()
      results_db.close()

    return False

  def re_diff(self):
    self.best_chooser.Close()
    self.partial_chooser.Close()
    if self.unreliable_chooser is not None:
      self.unreliable_chooser.Close()
    if self.unmatched_primary is not None:
      self.unmatched_primary.Close()
    if self.unmatched_second is not None:
      self.unmatched_second.Close()

    _diff_or_export(use_ui=True, file_in=self.last_diff_db,
                                 project_script = self.project_script)

  def equal_db(self):
    are_equal = diaphora.CBinDiff.equal_db(self)
    if are_equal:
      if ask_yn(0, "HIDECANCEL\nThe databases seems to be 100% equal. Do you want to continue anyway?") != 1:
        self.do_continue = False
    return are_equal

#-------------------------------------------------------------------------------
def _diff_or_export(use_ui, **options):
  global g_bindiff

  total_functions = len(list(Functions()))
  if get_idb_path() == "" or total_functions == 0:
    warning("No IDA database opened or no function in the database.\nPlease open an IDA database and create some functions before running this script.")
    return None

  opts = BinDiffOptions(**options)

  if use_ui:
    x = CBinDiffExporterSetup()
    x.Compile()
    x.set_options(opts)

    if not x.Execute():
      return None

    opts = x.get_options()

  if opts.file_out == opts.file_in:
    warning("Both databases are the same file!")
    return None
  elif opts.file_out == "" or len(opts.file_out) < 5:
    warning("No output database selected or invalid filename. Please select a database file.")
    return None
  elif is_ida_file(opts.file_in) or is_ida_file(opts.file_out):
    warning("One of the selected databases is an IDA file. Please select only database files")
    return None

  export = True
  if os.path.exists(opts.file_out):
    crash_file = "%s-crash" % opts.file_out
    resume_crashed = False
    crashed_before = False
    if os.path.exists(crash_file):
      crashed_before = True
      ret = ask_yn(1, "The previous export session crashed. Do you want to resume the previous crashed session?")
      if ret == -1:
        log("Cancelled")
        return None
      elif ret == 1:
        resume_crashed = True

    if not resume_crashed and not crashed_before:
      ret = ask_yn(0, "Export database already exists. Do you want to overwrite it?")
      if ret == -1:
        log("Cancelled")
        return None

      if ret == 0:
        export = False

    if export:
      if g_bindiff is not None:
        g_bindiff = None

      if not resume_crashed:
        remove_file(opts.file_out)
        log("Database %s removed" % repr(opts.file_out))
        if os.path.exists(crash_file):
          os.remove(crash_file)

  t0 = time.monotonic()
  try:
    bd = CIDABinDiff(opts.file_out)
    bd.use_decompiler_always = opts.use_decompiler
    bd.exclude_library_thunk = opts.exclude_library_thunk
    bd.unreliable = opts.unreliable
    bd.slow_heuristics = opts.slow
    bd.relaxed_ratio = opts.relax
    bd.experimental = opts.experimental
    bd.min_ea = opts.min_ea
    bd.max_ea = opts.max_ea
    bd.ida_subs = opts.ida_subs
    bd.ignore_sub_names = opts.ignore_sub_names
    bd.ignore_all_names = opts.ignore_all_names
    bd.ignore_small_functions = opts.ignore_small_functions
    bd.function_summaries_only = opts.func_summaries_only
    bd.max_processed_rows = diaphora.MAX_PROCESSED_ROWS * max(total_functions / 20000, 1)
    bd.timeout = diaphora.TIMEOUT_LIMIT * max(total_functions / 20000, 1)
    bd.project_script = opts.project_script

    if export:
      exported = False
      if os.getenv("DIAPHORA_PROFILE") is not None:
        log("*** Profiling export ***")
        import cProfile
        profiler = cProfile.Profile()
        profiler.runcall(bd.export)
        exported = True
        profiler.print_stats(sort="time")
      else:
        try:
          bd.export()
          exported = True
        except KeyboardInterrupt:
          log("Aborted by user, removing crash file %s-crash..." % opts.file_out)
          os.remove("%s-crash" % opts.file_out)

      if exported:
        log("Database exported. Took {} seconds.".format(time.monotonic() - t0))
        hide_wait_box()

    if opts.file_in != "":
      if os.getenv("DIAPHORA_PROFILE") is not None:
        log("*** Profiling diff ***")
        import cProfile
        profiler = cProfile.Profile()
        profiler.runcall(bd.diff, opts.file_in)
        profiler.print_stats(sort="time")
      else:
        bd.diff(opts.file_in)
  except:
    print(("Error: %s" % sys.exc_info()[1]))
    traceback.print_exc()

  return bd

# XXX - db2 is unused so could be removed?
def _generate_html(db1, db2, diff_db, ea1, ea2, html_asm, html_pseudo):
  bd = CIDABinDiff(db1)
  bd.db = sqlite3.connect(db1, check_same_thread=True)
  bd.db.text_factory = str
  bd.db.row_factory = sqlite3.Row
  bd.load_results(diff_db)
  bd.save_pseudo_diff(ea1, ea2, html_pseudo)
  bd.save_asm_diff(ea1, ea2, html_asm)

#-------------------------------------------------------------------------------
class BinDiffOptions:
  def __init__(self, **kwargs):
    total_functions = len(list(Functions()))
    sqlite_db = os.path.splitext(get_idb_path())[0] + ".sqlite"
    self.file_out = kwargs.get('file_out', sqlite_db)
    self.file_in  = kwargs.get('file_in', '')
    self.use_decompiler = kwargs.get('use_decompiler', True)
    self.exclude_library_thunk = kwargs.get('exclude_library_thunk', True)

    self.relax = kwargs.get('relax')
    if self.relax:
      warning(MSG_RELAXED_RATIO_ENABLED)

    self.unreliable = kwargs.get('unreliable', False)
    self.slow = kwargs.get('slow', total_functions <= 2000)
    self.experimental = kwargs.get('experimental', True)
    self.min_ea = kwargs.get('min_ea', get_inf_attr(INF_MIN_EA))
    self.max_ea = kwargs.get('max_ea', get_inf_attr(INF_MAX_EA))
    self.ida_subs = kwargs.get('ida_subs', True)
    self.ignore_sub_names = kwargs.get('ignore_sub_names', True)
    self.ignore_all_names = kwargs.get('ignore_all_names', False)
    self.ignore_small_functions = kwargs.get('ignore_small_functions', False)

    # Enable, by default, exporting only function summaries for huge dbs.
    self.func_summaries_only = kwargs.get('func_summaries_only', total_functions > 100000)

    # Python script to run for both the export and diffing process
    self.project_script = kwargs.get('project_script')

#-------------------------------------------------------------------------------
class CHtmlDiff:
  """A replacement for difflib.HtmlDiff that tries to enforce a max width

  The main challenge is to do this given QTextBrowser's limitations. In
  particular, QTextBrowser only implements a minimum of CSS.
  """

  _html_template = """
  <html>
  <head>
  <style>%(style)s</style>
  </head>
  <body>
  <table class="diff_tab" cellspacing=0>
  %(rows)s
  </table>
  </body>
  </html>
  """

  _style = """
  table.diff_tab {
    font-family: Courier, monospace;
    table-layout: fixed;
    width: 100%;
  }

  .diff_add {
    background-color: #aaffaa;
  }
  .diff_chg {
    background-color: #ffff77;
  }
  .diff_sub {
    background-color: #ffaaaa;
  }
  .diff_lineno {
    text-align: right;
    background-color: #e0e0e0;
  }
  """

  _row_template = """
  <tr>
      <td class="diff_lineno" width="auto">%s</td>
      <td class="diff_play" nowrap width="45%%">%s</td>
      <td class="diff_lineno" width="auto">%s</td>
      <td class="diff_play" nowrap width="45%%">%s</td>
  </tr>
  """

  _rexp_too_much_space = re.compile("^\t[.\\w]+ {8}")

  def make_file(self, lhs, rhs, fmt, lex):
    rows = []
    for left, right, changed in difflib._mdiff(lhs, rhs):
        lno, ltxt = left
        rno, rtxt = right

        if not changed:
          ltxt = highlight(ltxt, lex, fmt)
          rtxt = highlight(rtxt, lex, fmt)
        else:
          ltxt = self._stop_wasting_space(ltxt)
          rtxt = self._stop_wasting_space(rtxt)

          ltxt = ltxt.replace(" ", "&nbsp;")
          rtxt = rtxt.replace(" ", "&nbsp;")
          ltxt = ltxt.replace("<", "&lt;")
          ltxt = ltxt.replace(">", "&gt;")
          rtxt = rtxt.replace("<", "&lt;")
          rtxt = rtxt.replace(">", "&gt;")

        row = self._row_template % (str(lno), ltxt, str(rno), rtxt)
        rows.append(row)

    all_the_rows = "\n".join(rows)
    all_the_rows = all_the_rows.replace(
          "\x00+", '<span class="diff_add">').replace(
          "\x00-", '<span class="diff_sub">').replace(
          "\x00^", '<span class="diff_chg">').replace(
          "\x01", '</span>').replace(
          "\t", 4 * "&nbsp;")

    res = self._html_template % {"style": self._style, "rows": all_the_rows}
    return res

  def _stop_wasting_space(self, s):
    """I never understood why you'd want to have 13 spaces between instruction and args'
    """
    m = self._rexp_too_much_space.search(s)
    if m:
      mlen = len(m.group(0))
      return s[:mlen-4] + s[mlen:]
    else:
      return s

#-------------------------------------------------------------------------------
try:
  class CAstVisitorInherits(ctree_visitor_t): pass
except:
  class CAstVisitorInherits: pass

#-------------------------------------------------------------------------------
class CAstVisitor(CAstVisitorInherits):
  def __init__(self, cfunc):
    self.primes = primes(4096)
    ctree_visitor_t.__init__(self, CV_FAST)
    self.cfunc = cfunc
    self.primes_hash = 1
    return

  def visit_expr(self, expr):
    try:
      self.primes_hash *= self.primes[expr.op]
    except:
      traceback.print_exc()
    return 0

  def visit_insn(self, ins):
    try:
      self.primes_hash *= self.primes[ins.op]
    except:
      traceback.print_exc()
    return 0

#-------------------------------------------------------------------------------
def is_ida_file(filename):
  filename = filename.lower()
  return filename.endswith(".idb") or filename.endswith(".i64") or \
         filename.endswith(".til") or filename.endswith(".id0") or \
         filename.endswith(".id1") or filename.endswith(".nam")

#-------------------------------------------------------------------------------
def remove_file(filename):
  try:
    os.remove(filename)
  except:
    # Fix for Bug #5: https://github.com/joxeankoret/diaphora/issues/5
    #
    # For some reason, in Windows, the handle to the SQLite database is
    # not closed, and I really try to be sure that all the databases are
    # detached, no cursor is leaked, etc... So, in case we cannot remove
    # the database file because it's still being used by IDA in Windows
    # for some unknown reason, just drop the database's tables and after
    # that continue normally.
    with sqlite3.connect(filename, check_same_thread=False) as db:
      cur = db.cursor()
      try:
        funcs = ["functions", "program", "program_data", "version",
               "instructions", "basic_blocks", "bb_relations",
               "bb_instructions", "function_bblocks", "compilation_units",
               "compilation_unit_functions"]
        for func in funcs:
          db.execute("drop table if exists %s" % func)
      finally:
        cur.close()

#-------------------------------------------------------------------------------
def main():
  global g_bindiff
  # EXPORT
  if os.getenv("DIAPHORA_AUTO") is not None:
    file_out = os.getenv("DIAPHORA_EXPORT_FILE")
    if file_out is None:
      raise Exception("No export file specified!")

    use_decompiler = os.getenv("DIAPHORA_USE_DECOMPILER")
    if use_decompiler is None:
      use_decompiler = False

    auto_wait()

    if os.path.exists(file_out):
      if g_bindiff is not None:
        g_bindiff = None

      remove_file(file_out)
      log("Database %s removed" % repr(file_out))

    bd = CIDABinDiff(file_out)
    project_script = os.getenv("DIAPHORA_PROJECT_SCRIPT")
    if project_script is not None:
      bd.project_script = project_script
    bd.use_decompiler_always = use_decompiler

    bd.exclude_library_thunk = bd.get_value_for("exclude_library_thunk", bd.exclude_library_thunk)
    bd.ida_subs = bd.get_value_for("ida_subs", bd.ida_subs)
    bd.ignore_sub_names = bd.get_value_for("ignore_sub_names", bd.ignore_sub_names)
    bd.function_summaries_only = bd.get_value_for("function_summaries_only", bd.function_summaries_only)
    bd.min_ea = int(bd.get_value_for("from_address", "0"), 16)

    to_ea = bd.get_value_for("to_address", None)
    if to_ea is not None:
      bd.max_ea = int(to_ea, 16)

    try:
      bd.export()
    except KeyboardInterrupt:
      log("Aborted by user, removing crash file %s-crash..." % file_out)
      os.remove("%s-crash" % file_out)

    idaapi.qexit(0)
  # DIFF-SHOW
  elif os.getenv("DIAPHORA_AUTO_HTML") is not None:
    debug_refresh("Handling DIAPHORA_AUTO_HTML")
    debug_refresh("DIAPHORA_AUTO_HTML=%s" % os.getenv("DIAPHORA_AUTO_HTML"))
    debug_refresh("DIAPHORA_DB1=%s" % os.getenv("DIAPHORA_DB1"))
    debug_refresh("DIAPHORA_DB2=%s" % os.getenv("DIAPHORA_DB2"))
    debug_refresh("DIAPHORA_DIFF=%s" % os.getenv("DIAPHORA_DIFF"))
    debug_refresh("DIAPHORA_EA1=%s" % os.getenv("DIAPHORA_EA1"))
    debug_refresh("DIAPHORA_EA2=%s" % os.getenv("DIAPHORA_EA2"))
    debug_refresh("DIAPHORA_HTML_ASM=%s" % os.getenv("DIAPHORA_HTML_ASM"))
    debug_refresh("DIAPHORA_HTML_PSEUDO=%s" % os.getenv("DIAPHORA_HTML_PSEUDO"))
    db1 = os.getenv("DIAPHORA_DB1")
    if db1 is None:
      raise Exception("No database file specified!")
    db2 = os.getenv("DIAPHORA_DB2")
    if db2 is None:
      raise Exception("No database file to diff against specified!")
    diff_db = os.getenv("DIAPHORA_DIFF")
    if diff_db is None:
      raise Exception("No diff database file for diff specified!")
    ea1 = os.getenv("DIAPHORA_EA1")
    if ea1 is None:
      raise Exception("No address 1 specified!")
    ea2 = os.getenv("DIAPHORA_EA2")
    if ea2 is None:
      raise Exception("No address 2 specified!")
    html_asm = os.getenv("DIAPHORA_HTML_ASM")
    if html_asm is None:
      raise Exception("No html output file for asm specified!")
    html_pseudo = os.getenv("DIAPHORA_HTML_PSEUDO")
    if html_pseudo is None:
      raise Exception("No html output file for pseudo specified!")
    _generate_html(db1, db2, diff_db, ea1, ea2, html_asm, html_pseudo)
    idaapi.qexit(0)
  else:
    _diff_or_export(True)

if __name__ == "__main__":
  main()
<|MERGE_RESOLUTION|>--- conflicted
+++ resolved
@@ -88,11 +88,7 @@
 
 #-------------------------------------------------------------------------------
 def log(message):
-<<<<<<< HEAD
   msg("[Diaphora: %s] %s\n" % (time.asctime(), message))
-=======
-  msg("[diaphora][%s] %s\n" % (time.asctime(), message))
->>>>>>> ed9d0467
 
 #-------------------------------------------------------------------------------
 def log_refresh(msg, show=False, do_log=True):
@@ -1179,15 +1175,6 @@
     cur.close()
     return res
 
-<<<<<<< HEAD
-=======
-      title = "Diff pseudo-code %s - %s" % (row2["name"], row1["name"])
-      res = (src, title)
-
-    cur.close()
-    return res
-
->>>>>>> ed9d0467
   def show_pseudo_diff(self, item, html = True):
     res = self.generate_pseudo_diff(item[1], item[3], html=html, error_func=warning)
     if res:
